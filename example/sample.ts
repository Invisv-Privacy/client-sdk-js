import {
  ConnectionQuality,
  ConnectionState,
  createAudioAnalyser,
  DataPacket_Kind,
  DisconnectReason,
<<<<<<< HEAD
  E2EEManager,
  createE2EEKey,
=======
  LocalAudioTrack,
>>>>>>> 60e84cf7
  LocalParticipant,
  LogLevel,
  MediaDeviceFailure,
  Participant,
  ParticipantEvent,
  RemoteParticipant,
  RemoteTrackPublication,
  RemoteVideoTrack,
  Room,
  RoomConnectOptions,
  RoomEvent,
  RoomOptions,
  setLogLevel,
  Track,
  TrackPublication,
  VideoCaptureOptions,
  VideoCodec,
  VideoPresets,
  VideoQuality,
} from '../src/index';

const $ = (id: string) => document.getElementById(id);

const state = {
  isFrontFacing: false,
  encoder: new TextEncoder(),
  decoder: new TextDecoder(),
  defaultDevices: new Map<MediaDeviceKind, string>(),
  bitrateInterval: undefined as any,
};
let currentRoom: Room | undefined;

let startTime: number;

const searchParams = new URLSearchParams(window.location.search);
const storedUrl = searchParams.get('url') ?? 'ws://localhost:7880';
const storedToken = searchParams.get('token') ?? '';
(<HTMLInputElement>$('url')).value = storedUrl;
(<HTMLInputElement>$('token')).value = storedToken;
let storedKey = searchParams.get('key');
if (!storedKey) {
  createE2EEKey().then((key) => {
    console.log('created key', key);
    (<HTMLSelectElement>$('crypto-key')).value = JSON.stringify(Array.from(key));
  });
} else {
  (<HTMLSelectElement>$('crypto-key')).value = storedKey;
}

function updateSearchParams(url: string, token: string, key: string) {
  const params = new URLSearchParams({ url, token, key });
  window.history.replaceState(null, '', `${window.location.pathname}?${params.toString()}`);
}

// handles actions from the HTML
const appActions = {
  connectWithFormInput: async () => {
    const url = (<HTMLInputElement>$('url')).value;
    const token = (<HTMLInputElement>$('token')).value;
    const simulcast = (<HTMLInputElement>$('simulcast')).checked;
    const dynacast = (<HTMLInputElement>$('dynacast')).checked;
    const forceTURN = (<HTMLInputElement>$('force-turn')).checked;
    const adaptiveStream = (<HTMLInputElement>$('adaptive-stream')).checked;
    const shouldPublish = (<HTMLInputElement>$('publish-option')).checked;
    const preferredCodec = (<HTMLSelectElement>$('preferred-codec')).value as VideoCodec;
    const cryptoKey = (<HTMLSelectElement>$('crypto-key')).value;

    // const encryptionKey = JSON.parse(storedKey);
    console.log('key', { key: cryptoKey });

    setLogLevel(LogLevel.debug);
    updateSearchParams(url, token, cryptoKey);

    const roomOpts: RoomOptions = {
      adaptiveStream,
      dynacast,
      publishDefaults: {
        simulcast,
        videoSimulcastLayers: [VideoPresets.h90, VideoPresets.h216],
        videoCodec: preferredCodec || 'vp8',
        dtx: false,
      },
      videoCaptureDefaults: {
        resolution: VideoPresets.h720.resolution,
      },
    };

    const connectOpts: RoomConnectOptions = {
      autoSubscribe: true,
    };
    if (forceTURN) {
      connectOpts.rtcConfig = {
        iceTransportPolicy: 'relay',
      };
    }
    await appActions.connectToRoom(url, token, roomOpts, connectOpts, shouldPublish, cryptoKey);

    state.bitrateInterval = setInterval(renderBitrate, 1000);
  },

  connectToRoom: async (
    url: string,
    token: string,
    roomOptions?: RoomOptions,
    connectOptions?: RoomConnectOptions,
    shouldPublish?: boolean,
    e2eeKey?: string,
  ): Promise<Room | undefined> => {
    const room = new Room(roomOptions);

    if (e2eeKey) {
      const e2ee = new E2EEManager(room);
      e2ee.setEnabled(true);
      e2ee.setKey(undefined, Uint8Array.from(JSON.parse(e2eeKey)), 0);
    }
    startTime = Date.now();
    await room.prepareConnection(url);
    const prewarmTime = Date.now() - startTime;
    appendLog(`prewarmed connection in ${prewarmTime}ms`);

    room
      .on(RoomEvent.ParticipantConnected, participantConnected)
      .on(RoomEvent.ParticipantDisconnected, participantDisconnected)
      .on(RoomEvent.DataReceived, handleData)
      .on(RoomEvent.Disconnected, handleRoomDisconnect)
      .on(RoomEvent.Reconnecting, () => appendLog('Reconnecting to room'))
      .on(RoomEvent.Reconnected, () => {
        appendLog('Successfully reconnected. server', room.engine.connectedServerAddress);
      })
      .on(RoomEvent.LocalTrackPublished, (pub) => {
        const track = pub.track as LocalAudioTrack;

        if (track instanceof LocalAudioTrack) {
          const { calculateVolume } = createAudioAnalyser(track);

          setInterval(() => {
            $('local-volume')?.setAttribute('value', calculateVolume().toFixed(4));
          }, 200);
        }
        renderParticipant(room.localParticipant);
        updateButtonsForPublishState();
        renderScreenShare(room);
      })
      .on(RoomEvent.LocalTrackUnpublished, () => {
        renderParticipant(room.localParticipant);
        updateButtonsForPublishState();
        renderScreenShare(room);
      })
      .on(RoomEvent.RoomMetadataChanged, (metadata) => {
        appendLog('new metadata for room', metadata);
      })
      .on(RoomEvent.MediaDevicesChanged, handleDevicesChanged)
      .on(RoomEvent.AudioPlaybackStatusChanged, () => {
        if (room.canPlaybackAudio) {
          $('start-audio-button')?.setAttribute('disabled', 'true');
        } else {
          $('start-audio-button')?.removeAttribute('disabled');
        }
      })
      .on(RoomEvent.MediaDevicesError, (e: Error) => {
        const failure = MediaDeviceFailure.getFailure(e);
        appendLog('media device failure', failure);
      })
      .on(
        RoomEvent.ConnectionQualityChanged,
        (quality: ConnectionQuality, participant?: Participant) => {
          appendLog('connection quality changed', participant?.identity, quality);
        },
      )
      .on(RoomEvent.TrackSubscribed, (track, pub, participant) => {
        appendLog('subscribed to track', pub.trackSid, participant.identity);
        renderParticipant(participant);
        renderScreenShare(room);
      })
      .on(RoomEvent.TrackUnsubscribed, (_, pub, participant) => {
        appendLog('unsubscribed from track', pub.trackSid);
        renderParticipant(participant);
        renderScreenShare(room);
      })
      .on(RoomEvent.SignalConnected, async () => {
        const signalConnectionTime = Date.now() - startTime;
        appendLog(`signal connection established in ${signalConnectionTime}ms`);
        if (shouldPublish) {
          await Promise.all([room.localParticipant.setCameraEnabled(true)]);
          updateButtonsForPublishState();
        }
      });

    try {
      await room.connect(url, token, connectOptions);
      const elapsed = Date.now() - startTime;
      appendLog(
        `successfully connected to ${room.name} in ${Math.round(elapsed)}ms`,
        room.engine.connectedServerAddress,
      );
    } catch (error: any) {
      let message: any = error;
      if (error.message) {
        message = error.message;
      }
      appendLog('could not connect:', message);
      return;
    }
    currentRoom = room;
    window.currentRoom = room;
    setButtonsForState(true);

    room.participants.forEach((participant) => {
      participantConnected(participant);
    });
    participantConnected(room.localParticipant);

    return room;
  },

  toggleAudio: async () => {
    if (!currentRoom) return;
    const enabled = currentRoom.localParticipant.isMicrophoneEnabled;
    setButtonDisabled('toggle-audio-button', true);
    if (enabled) {
      appendLog('disabling audio');
    } else {
      appendLog('enabling audio');
    }
    await currentRoom.localParticipant.setMicrophoneEnabled(!enabled);
    setButtonDisabled('toggle-audio-button', false);
    updateButtonsForPublishState();
  },

  toggleVideo: async () => {
    if (!currentRoom) return;
    setButtonDisabled('toggle-video-button', true);
    const enabled = currentRoom.localParticipant.isCameraEnabled;
    if (enabled) {
      appendLog('disabling video');
    } else {
      appendLog('enabling video');
    }
    await currentRoom.localParticipant.setCameraEnabled(!enabled);
    setButtonDisabled('toggle-video-button', false);
    renderParticipant(currentRoom.localParticipant);

    // update display
    updateButtonsForPublishState();
  },

  flipVideo: () => {
    const videoPub = currentRoom?.localParticipant.getTrack(Track.Source.Camera);
    if (!videoPub) {
      return;
    }
    if (state.isFrontFacing) {
      setButtonState('flip-video-button', 'Front Camera', false);
    } else {
      setButtonState('flip-video-button', 'Back Camera', false);
    }
    state.isFrontFacing = !state.isFrontFacing;
    const options: VideoCaptureOptions = {
      resolution: VideoPresets.h720.resolution,
      facingMode: state.isFrontFacing ? 'user' : 'environment',
    };
    videoPub.videoTrack?.restartTrack(options);
  },

  shareScreen: async () => {
    if (!currentRoom) return;

    const enabled = currentRoom.localParticipant.isScreenShareEnabled;
    appendLog(`${enabled ? 'stopping' : 'starting'} screen share`);
    setButtonDisabled('share-screen-button', true);
    await currentRoom.localParticipant.setScreenShareEnabled(!enabled, { audio: true });
    setButtonDisabled('share-screen-button', false);
    updateButtonsForPublishState();
  },

  startAudio: () => {
    currentRoom?.startAudio();
  },

  enterText: () => {
    if (!currentRoom) return;
    const textField = <HTMLInputElement>$('entry');
    if (textField.value) {
      const msg = state.encoder.encode(textField.value);
      currentRoom.localParticipant.publishData(msg, DataPacket_Kind.RELIABLE);
      (<HTMLTextAreaElement>(
        $('chat')
      )).value += `${currentRoom.localParticipant.identity} (me): ${textField.value}\n`;
      textField.value = '';
    }
  },

  disconnectRoom: () => {
    if (currentRoom) {
      currentRoom.disconnect();
    }
    if (state.bitrateInterval) {
      clearInterval(state.bitrateInterval);
    }
  },

  handleScenario: (e: Event) => {
    const scenario = (<HTMLSelectElement>e.target).value;
    if (scenario === 'subscribe-all') {
      currentRoom?.participants.forEach((p) => {
        p.tracks.forEach((rp) => rp.setSubscribed(true));
      });
    } else if (scenario === 'unsubscribe-all') {
      currentRoom?.participants.forEach((p) => {
        p.tracks.forEach((rp) => rp.setSubscribed(false));
      });
    } else if (scenario !== '') {
      currentRoom?.simulateScenario(scenario);
      (<HTMLSelectElement>e.target).value = '';
    }
  },

  handleDeviceSelected: async (e: Event) => {
    const deviceId = (<HTMLSelectElement>e.target).value;
    const elementId = (<HTMLSelectElement>e.target).id;
    const kind = elementMapping[elementId];
    if (!kind) {
      return;
    }

    state.defaultDevices.set(kind, deviceId);

    if (currentRoom) {
      await currentRoom.switchActiveDevice(kind, deviceId);
    }
  },

  handlePreferredQuality: (e: Event) => {
    const quality = (<HTMLSelectElement>e.target).value;
    let q = VideoQuality.HIGH;
    switch (quality) {
      case 'low':
        q = VideoQuality.LOW;
        break;
      case 'medium':
        q = VideoQuality.MEDIUM;
        break;
      case 'high':
        q = VideoQuality.HIGH;
        break;
      default:
        break;
    }
    if (currentRoom) {
      currentRoom.participants.forEach((participant) => {
        participant.tracks.forEach((track) => {
          track.setVideoQuality(q);
        });
      });
    }
  },

  handlePreferredFPS: (e: Event) => {
    const fps = +(<HTMLSelectElement>e.target).value;
    if (currentRoom) {
      currentRoom.participants.forEach((participant) => {
        participant.tracks.forEach((track) => {
          track.setVideoFPS(fps);
        });
      });
    }
  },
};

declare global {
  interface Window {
    currentRoom: any;
    appActions: typeof appActions;
  }
}

window.appActions = appActions;

// --------------------------- event handlers ------------------------------- //

function handleData(msg: Uint8Array, participant?: RemoteParticipant) {
  const str = state.decoder.decode(msg);
  const chat = <HTMLTextAreaElement>$('chat');
  let from = 'server';
  if (participant) {
    from = participant.identity;
  }
  chat.value += `${from}: ${str}\n`;
}

function participantConnected(participant: Participant) {
  appendLog('participant', participant.identity, 'connected', participant.metadata);
  participant
    .on(ParticipantEvent.TrackMuted, (pub: TrackPublication) => {
      appendLog('track was muted', pub.trackSid, participant.identity);
      renderParticipant(participant);
    })
    .on(ParticipantEvent.TrackUnmuted, (pub: TrackPublication) => {
      appendLog('track was unmuted', pub.trackSid, participant.identity);
      renderParticipant(participant);
    })
    .on(ParticipantEvent.IsSpeakingChanged, () => {
      renderParticipant(participant);
    })
    .on(ParticipantEvent.ConnectionQualityChanged, () => {
      renderParticipant(participant);
    });
}

function participantDisconnected(participant: RemoteParticipant) {
  appendLog('participant', participant.sid, 'disconnected');

  renderParticipant(participant, true);
}

function handleRoomDisconnect(reason?: DisconnectReason) {
  if (!currentRoom) return;
  appendLog('disconnected from room', { reason });
  setButtonsForState(false);
  renderParticipant(currentRoom.localParticipant, true);
  currentRoom.participants.forEach((p) => {
    renderParticipant(p, true);
  });
  renderScreenShare(currentRoom);

  const container = $('participants-area');
  if (container) {
    container.innerHTML = '';
  }

  // clear the chat area on disconnect
  const chat = <HTMLTextAreaElement>$('chat');
  chat.value = '';

  currentRoom = undefined;
  window.currentRoom = undefined;
}

// -------------------------- rendering helpers ----------------------------- //

function appendLog(...args: any[]) {
  const logger = $('log')!;
  for (let i = 0; i < arguments.length; i += 1) {
    if (typeof args[i] === 'object') {
      logger.innerHTML += `${
        JSON && JSON.stringify ? JSON.stringify(args[i], undefined, 2) : args[i]
      } `;
    } else {
      logger.innerHTML += `${args[i]} `;
    }
  }
  logger.innerHTML += '\n';
  (() => {
    logger.scrollTop = logger.scrollHeight;
  })();
}

// updates participant UI
function renderParticipant(participant: Participant, remove: boolean = false) {
  const container = $('participants-area');
  if (!container) return;
  const { identity } = participant;
  let div = $(`participant-${identity}`);
  if (!div && !remove) {
    div = document.createElement('div');
    div.id = `participant-${identity}`;
    div.className = 'participant';
    div.innerHTML = `
      <video id="video-${identity}"></video>
      <audio id="audio-${identity}"></audio>
      <div class="info-bar">
        <div id="name-${identity}" class="name">
        </div>
        <div style="text-align: center;">
          <span id="codec-${identity}" class="codec">
          </span>
          <span id="size-${identity}" class="size">
          </span>
          <span id="bitrate-${identity}" class="bitrate">
          </span>
        </div>
        <div class="right">
          <span id="signal-${identity}"></span>
          <span id="mic-${identity}" class="mic-on"></span>
        </div>
      </div>
      ${
        participant instanceof RemoteParticipant
          ? `<div class="volume-control">
        <input id="volume-${identity}" type="range" min="0" max="1" step="0.1" value="1" orient="vertical" />
      </div>`
          : `<progress id="local-volume" max="1" value="0" />`
      }

    `;
    container.appendChild(div);

    const sizeElm = $(`size-${identity}`);
    const videoElm = <HTMLVideoElement>$(`video-${identity}`);
    videoElm.onresize = () => {
      updateVideoSize(videoElm!, sizeElm!);
    };
  }
  const videoElm = <HTMLVideoElement>$(`video-${identity}`);
  const audioELm = <HTMLAudioElement>$(`audio-${identity}`);
  if (remove) {
    div?.remove();
    if (videoElm) {
      videoElm.srcObject = null;
      videoElm.src = '';
    }
    if (audioELm) {
      audioELm.srcObject = null;
      audioELm.src = '';
    }
    return;
  }

  // update properties
  $(`name-${identity}`)!.innerHTML = participant.identity;
  if (participant instanceof LocalParticipant) {
    $(`name-${identity}`)!.innerHTML += ' (you)';
  }
  const micElm = $(`mic-${identity}`)!;
  const signalElm = $(`signal-${identity}`)!;
  const cameraPub = participant.getTrack(Track.Source.Camera);
  const micPub = participant.getTrack(Track.Source.Microphone);
  if (participant.isSpeaking) {
    div!.classList.add('speaking');
  } else {
    div!.classList.remove('speaking');
  }

  if (participant instanceof RemoteParticipant) {
    const volumeSlider = <HTMLInputElement>$(`volume-${identity}`);
    volumeSlider.addEventListener('input', (ev) => {
      participant.setVolume(Number.parseFloat((ev.target as HTMLInputElement).value));
    });
  }

  const cameraEnabled = cameraPub && cameraPub.isSubscribed && !cameraPub.isMuted;
  if (cameraEnabled) {
    if (participant instanceof LocalParticipant) {
      // flip
      videoElm.style.transform = 'scale(-1, 1)';
    } else if (!cameraPub?.videoTrack?.attachedElements.includes(videoElm)) {
      const renderStartTime = Date.now();
      // measure time to render
      videoElm.onloadeddata = () => {
        const elapsed = Date.now() - renderStartTime;
        let fromJoin = 0;
        if (participant.joinedAt && participant.joinedAt.getTime() < startTime) {
          fromJoin = Date.now() - startTime;
        }
        appendLog(
          `RemoteVideoTrack ${cameraPub?.trackSid} (${videoElm.videoWidth}x${videoElm.videoHeight}) rendered in ${elapsed}ms`,
          fromJoin > 0 ? `, ${fromJoin}ms from start` : '',
        );
      };
    }
    cameraPub?.videoTrack?.attach(videoElm);
  } else {
    // clear information display
    $(`size-${identity}`)!.innerHTML = '';
    if (cameraPub?.videoTrack) {
      // detach manually whenever possible
      cameraPub.videoTrack?.detach(videoElm);
    } else {
      videoElm.src = '';
      videoElm.srcObject = null;
    }
  }

  const micEnabled = micPub && micPub.isSubscribed && !micPub.isMuted;
  if (micEnabled) {
    if (!(participant instanceof LocalParticipant)) {
      // don't attach local audio
      audioELm.onloadeddata = () => {
        if (participant.joinedAt && participant.joinedAt.getTime() < startTime) {
          const fromJoin = Date.now() - startTime;
          appendLog(`RemoteAudioTrack ${micPub?.trackSid} played ${fromJoin}ms from start`);
        }
      };
      micPub?.audioTrack?.attach(audioELm);
    }
    micElm.className = 'mic-on';
    micElm.innerHTML = '<i class="fas fa-microphone"></i>';
  } else {
    micElm.className = 'mic-off';
    micElm.innerHTML = '<i class="fas fa-microphone-slash"></i>';
  }

  switch (participant.connectionQuality) {
    case ConnectionQuality.Excellent:
    case ConnectionQuality.Good:
    case ConnectionQuality.Poor:
      signalElm.className = `connection-${participant.connectionQuality}`;
      signalElm.innerHTML = '<i class="fas fa-circle"></i>';
      break;
    default:
      signalElm.innerHTML = '';
    // do nothing
  }
}

function renderScreenShare(room: Room) {
  const div = $('screenshare-area')!;
  if (room.state !== ConnectionState.Connected) {
    div.style.display = 'none';
    return;
  }
  let participant: Participant | undefined;
  let screenSharePub: TrackPublication | undefined = room.localParticipant.getTrack(
    Track.Source.ScreenShare,
  );
  let screenShareAudioPub: RemoteTrackPublication | undefined;
  if (!screenSharePub) {
    room.participants.forEach((p) => {
      if (screenSharePub) {
        return;
      }
      participant = p;
      const pub = p.getTrack(Track.Source.ScreenShare);
      if (pub?.isSubscribed) {
        screenSharePub = pub;
      }
      const audioPub = p.getTrack(Track.Source.ScreenShareAudio);
      if (audioPub?.isSubscribed) {
        screenShareAudioPub = audioPub;
      }
    });
  } else {
    participant = room.localParticipant;
  }

  if (screenSharePub && participant) {
    div.style.display = 'block';
    const videoElm = <HTMLVideoElement>$('screenshare-video');
    screenSharePub.videoTrack?.attach(videoElm);
    if (screenShareAudioPub) {
      screenShareAudioPub.audioTrack?.attach(videoElm);
    }
    videoElm.onresize = () => {
      updateVideoSize(videoElm, <HTMLSpanElement>$('screenshare-resolution'));
    };
    const infoElm = $('screenshare-info')!;
    infoElm.innerHTML = `Screenshare from ${participant.identity}`;
  } else {
    div.style.display = 'none';
  }
}

function renderBitrate() {
  if (!currentRoom || currentRoom.state !== ConnectionState.Connected) {
    return;
  }
  const participants: Participant[] = [...currentRoom.participants.values()];
  participants.push(currentRoom.localParticipant);

  for (const p of participants) {
    const elm = $(`bitrate-${p.identity}`);
    let totalBitrate = 0;
    for (const t of p.tracks.values()) {
      if (t.track) {
        totalBitrate += t.track.currentBitrate;
      }

      if (t.source === Track.Source.Camera) {
        if (t.videoTrack instanceof RemoteVideoTrack) {
          const codecElm = $(`codec-${p.identity}`)!;
          codecElm.innerHTML = t.videoTrack.getDecoderImplementation() ?? '';
        }
      }
    }
    let displayText = '';
    if (totalBitrate > 0) {
      displayText = `${Math.round(totalBitrate / 1024).toLocaleString()} kbps`;
    }
    if (elm) {
      elm.innerHTML = displayText;
    }
  }
}

function updateVideoSize(element: HTMLVideoElement, target: HTMLElement) {
  target.innerHTML = `(${element.videoWidth}x${element.videoHeight})`;
}

function setButtonState(
  buttonId: string,
  buttonText: string,
  isActive: boolean,
  isDisabled: boolean | undefined = undefined,
) {
  const el = $(buttonId) as HTMLButtonElement;
  if (!el) return;
  if (isDisabled !== undefined) {
    el.disabled = isDisabled;
  }
  el.innerHTML = buttonText;
  if (isActive) {
    el.classList.add('active');
  } else {
    el.classList.remove('active');
  }
}

function setButtonDisabled(buttonId: string, isDisabled: boolean) {
  const el = $(buttonId) as HTMLButtonElement;
  el.disabled = isDisabled;
}

setTimeout(handleDevicesChanged, 100);

function setButtonsForState(connected: boolean) {
  const connectedSet = [
    'toggle-video-button',
    'toggle-audio-button',
    'share-screen-button',
    'disconnect-ws-button',
    'disconnect-room-button',
    'flip-video-button',
    'send-button',
  ];
  const disconnectedSet = ['connect-button'];

  const toRemove = connected ? connectedSet : disconnectedSet;
  const toAdd = connected ? disconnectedSet : connectedSet;

  toRemove.forEach((id) => $(id)?.removeAttribute('disabled'));
  toAdd.forEach((id) => $(id)?.setAttribute('disabled', 'true'));
}

const elementMapping: { [k: string]: MediaDeviceKind } = {
  'video-input': 'videoinput',
  'audio-input': 'audioinput',
  'audio-output': 'audiooutput',
};
async function handleDevicesChanged() {
  Promise.all(
    Object.keys(elementMapping).map(async (id) => {
      const kind = elementMapping[id];
      if (!kind) {
        return;
      }
      const devices = await Room.getLocalDevices(kind);
      const element = <HTMLSelectElement>$(id);
      populateSelect(element, devices, state.defaultDevices.get(kind));
    }),
  );
}

function populateSelect(
  element: HTMLSelectElement,
  devices: MediaDeviceInfo[],
  selectedDeviceId?: string,
) {
  // clear all elements
  element.innerHTML = '';

  for (const device of devices) {
    const option = document.createElement('option');
    option.text = device.label;
    option.value = device.deviceId;
    if (device.deviceId === selectedDeviceId) {
      option.selected = true;
    }
    element.appendChild(option);
  }
}

function updateButtonsForPublishState() {
  if (!currentRoom) {
    return;
  }
  const lp = currentRoom.localParticipant;

  // video
  setButtonState(
    'toggle-video-button',
    `${lp.isCameraEnabled ? 'Disable' : 'Enable'} Video`,
    lp.isCameraEnabled,
  );

  // audio
  setButtonState(
    'toggle-audio-button',
    `${lp.isMicrophoneEnabled ? 'Disable' : 'Enable'} Audio`,
    lp.isMicrophoneEnabled,
  );

  // screen share
  setButtonState(
    'share-screen-button',
    lp.isScreenShareEnabled ? 'Stop Screen Share' : 'Share Screen',
    lp.isScreenShareEnabled,
  );
}

async function acquireDeviceList() {
  handleDevicesChanged();
}

acquireDeviceList();<|MERGE_RESOLUTION|>--- conflicted
+++ resolved
@@ -4,12 +4,9 @@
   createAudioAnalyser,
   DataPacket_Kind,
   DisconnectReason,
-<<<<<<< HEAD
   E2EEManager,
   createE2EEKey,
-=======
   LocalAudioTrack,
->>>>>>> 60e84cf7
   LocalParticipant,
   LogLevel,
   MediaDeviceFailure,

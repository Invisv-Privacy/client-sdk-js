--- conflicted
+++ resolved
@@ -107,18 +107,15 @@
   ): Promise<Room | undefined> => {
     const room = new Room(roomOptions);
 
-<<<<<<< HEAD
     if (e2eeKey) {
       const e2ee = new E2EEManager(room);
       e2ee.setEnabled(true);
       e2ee.setKey(e2eeKey, 'lk-local-id');
     }
-=======
     startTime = Date.now();
     await room.prepareConnection(url);
     const prewarmTime = Date.now() - startTime;
     appendLog(`prewarmed connection in ${prewarmTime}ms`);
->>>>>>> dade7686
 
     room
       .on(RoomEvent.ParticipantConnected, participantConnected)

{
  "name": "livekit-client",
  "version": "1.5.0",
  "description": "JavaScript/TypeScript client SDK for LiveKit",
  "main": "./dist/livekit-client.umd.js",
  "unpkg": "./dist/livekit-client.umd.js",
  "module": "./dist/livekit-client.esm.mjs",
  "exports": {
    "types": "./dist/src/index.d.ts",
    "import": "./dist/livekit-client.esm.mjs",
    "require": "./dist/livekit-client.umd.js"
  },
  "files": [
    "dist",
    "src"
  ],
  "types": "dist/src/index.d.ts",
  "typesVersions": {
    "<4.8": {
      "./dist/src/index.d.ts": [
        "./dist/src/ts4.2/index.d.ts"
      ]
    }
  },
  "repository": "git@github.com:livekit/client-sdk-js.git",
  "author": "David Zhao <david@davidzhao.com>",
  "license": "Apache-2.0",
  "scripts": {
    "build": "rollup --config && yarn downlevel-dts",
    "build:watch": "rollup --watch --config rollup.config.js",
    "build-docs": "typedoc",
    "proto": "protoc --plugin=node_modules/ts-proto/protoc-gen-ts_proto --ts_proto_opt=esModuleInterop=true --ts_proto_out=./src/proto --ts_proto_opt=outputClientImpl=false,useOptionals=messages,oneof=unions -I./protocol ./protocol/livekit_rtc.proto ./protocol/livekit_models.proto",
    "sample": "vite serve example --port 8080 --open",
    "lint": "eslint src",
    "test": "jest",
    "deploy": "gh-pages -d example/dist",
    "format": "prettier --write src example/sample.ts",
    "format:check": "prettier --check src",
    "release": "yarn build && changeset publish",
    "downlevel-dts": "downlevel-dts ./dist/ ./dist/ts4.2 --to=4.2"
  },
  "dependencies": {
    "async-await-queue": "^1.2.1",
    "events": "^3.3.0",
    "loglevel": "^1.8.0",
    "protobufjs": "^7.0.0",
    "sdp-transform": "^2.14.1",
    "ts-debounce": "^4.0.0",
    "typed-emitter": "^2.1.0",
    "ua-parser-js": "^1.0.2",
    "webrtc-adapter": "^8.1.1"
  },
  "devDependencies": {
    "@babel/core": "7.20.2",
    "@babel/preset-env": "7.20.2",
    "@changesets/changelog-github": "0.4.7",
    "@changesets/cli": "2.25.2",
    "@rollup/plugin-babel": "6.0.2",
    "@rollup/plugin-commonjs": "23.0.2",
    "@rollup/plugin-json": "5.0.1",
    "@rollup/plugin-node-resolve": "14.1.0",
    "@types/jest": "29.2.2",
    "@types/sdp-transform": "2.4.5",
    "@types/ua-parser-js": "0.7.36",
    "@types/ws": "8.5.3",
    "@typescript-eslint/eslint-plugin": "5.42.0",
    "@typescript-eslint/parser": "5.42.0",
    "downlevel-dts": "^0.11.0",
    "eslint": "8.27.0",
    "eslint-config-airbnb-typescript": "17.0.0",
    "eslint-config-prettier": "8.5.0",
    "eslint-plugin-import": "2.26.0",
    "gh-pages": "4.0.0",
    "jest": "29.2.2",
    "prettier": "2.7.1",
    "rollup": "2.79.1",
    "rollup-plugin-delete": "^2.0.0",
    "rollup-plugin-filesize": "9.1.2",
    "rollup-plugin-re": "1.0.7",
    "rollup-plugin-terser": "7.0.2",
<<<<<<< HEAD
    "rollup-plugin-typescript2": "0.32.1",
    "rollup-plugin-web-worker-loader": "^1.6.1",
    "ts-jest": "28.0.8",
    "ts-proto": "1.122.0",
    "typedoc": "0.22.18",
    "typedoc-plugin-no-inherit": "1.3.1",
    "typescript": "4.7.4"
=======
    "rollup-plugin-typescript2": "0.34.1",
    "ts-jest": "29.0.3",
    "ts-proto": "1.131.0",
    "typedoc": "0.23.20",
    "typedoc-plugin-no-inherit": "1.4.0",
    "typescript": "4.8.4",
    "vite": "3.2.3"
>>>>>>> dade7686
  },
  "browserslist": [
    "safari >= 11",
    "ios_saf >= 11",
    "chrome >= 64",
    "and_chr >= 64",
    "android >= 64",
    "firefox >= 53",
    "and_ff >= 53",
    "edge >= 79",
    "Opera >= 52",
    "Samsung >= 9.2",
    "not IE 11",
    "not dead"
  ]
}<|MERGE_RESOLUTION|>--- conflicted
+++ resolved
@@ -78,23 +78,14 @@
     "rollup-plugin-filesize": "9.1.2",
     "rollup-plugin-re": "1.0.7",
     "rollup-plugin-terser": "7.0.2",
-<<<<<<< HEAD
-    "rollup-plugin-typescript2": "0.32.1",
+    "rollup-plugin-typescript2": "0.34.1",
     "rollup-plugin-web-worker-loader": "^1.6.1",
-    "ts-jest": "28.0.8",
-    "ts-proto": "1.122.0",
-    "typedoc": "0.22.18",
-    "typedoc-plugin-no-inherit": "1.3.1",
-    "typescript": "4.7.4"
-=======
-    "rollup-plugin-typescript2": "0.34.1",
     "ts-jest": "29.0.3",
     "ts-proto": "1.131.0",
     "typedoc": "0.23.20",
     "typedoc-plugin-no-inherit": "1.4.0",
     "typescript": "4.8.4",
     "vite": "3.2.3"
->>>>>>> dade7686
   },
   "browserslist": [
     "safari >= 11",

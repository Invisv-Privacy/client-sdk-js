--- conflicted
+++ resolved
@@ -7,11 +7,8 @@
 import { terser } from 'rollup-plugin-terser';
 import replace from 'rollup-plugin-re';
 import filesize from 'rollup-plugin-filesize';
-<<<<<<< HEAD
 import webWorkerLoader from 'rollup-plugin-web-worker-loader';
-=======
 import del from 'rollup-plugin-delete';
->>>>>>> dade7686
 
 import packageJson from './package.json';
 
@@ -43,7 +40,9 @@
     del({ targets: 'dist/*' }),
     nodeResolve({ browser: true, preferBuiltins: false }),
     // @ts-ignore
-    webWorkerLoader(),
+    webWorkerLoader({
+      'web-worker': /\?worker/g,
+    }),
     typescript({ tsconfig: './tsconfig.json' }),
     commonjs(),
     json(),

/* eslint-disable */
import Long from "long";
import _m0 from "protobufjs/minimal";
import {
  ClientConfiguration,
  ConnectionQuality,
  connectionQualityFromJSON,
  connectionQualityToJSON,
  DisconnectReason,
  disconnectReasonFromJSON,
  disconnectReasonToJSON,
  ParticipantInfo,
  ParticipantTracks,
  Room,
  ServerInfo,
  SpeakerInfo,
  TrackInfo,
  TrackSource,
  trackSourceFromJSON,
  trackSourceToJSON,
  TrackType,
  trackTypeFromJSON,
  trackTypeToJSON,
  VideoLayer,
  VideoQuality,
  videoQualityFromJSON,
  videoQualityToJSON,
} from "./livekit_models";

export const protobufPackage = "livekit";

export enum SignalTarget {
  PUBLISHER = 0,
  SUBSCRIBER = 1,
  UNRECOGNIZED = -1,
}

export function signalTargetFromJSON(object: any): SignalTarget {
  switch (object) {
    case 0:
    case "PUBLISHER":
      return SignalTarget.PUBLISHER;
    case 1:
    case "SUBSCRIBER":
      return SignalTarget.SUBSCRIBER;
    case -1:
    case "UNRECOGNIZED":
    default:
      return SignalTarget.UNRECOGNIZED;
  }
}

export function signalTargetToJSON(object: SignalTarget): string {
  switch (object) {
    case SignalTarget.PUBLISHER:
      return "PUBLISHER";
    case SignalTarget.SUBSCRIBER:
      return "SUBSCRIBER";
    case SignalTarget.UNRECOGNIZED:
    default:
      return "UNRECOGNIZED";
  }
}

export enum StreamState {
  ACTIVE = 0,
  PAUSED = 1,
  UNRECOGNIZED = -1,
}

export function streamStateFromJSON(object: any): StreamState {
  switch (object) {
    case 0:
    case "ACTIVE":
      return StreamState.ACTIVE;
    case 1:
    case "PAUSED":
      return StreamState.PAUSED;
    case -1:
    case "UNRECOGNIZED":
    default:
      return StreamState.UNRECOGNIZED;
  }
}

export function streamStateToJSON(object: StreamState): string {
  switch (object) {
    case StreamState.ACTIVE:
      return "ACTIVE";
    case StreamState.PAUSED:
      return "PAUSED";
    case StreamState.UNRECOGNIZED:
    default:
      return "UNRECOGNIZED";
  }
}

export enum CandidateProtocol {
  UDP = 0,
  TCP = 1,
  TLS = 2,
  UNRECOGNIZED = -1,
}

export function candidateProtocolFromJSON(object: any): CandidateProtocol {
  switch (object) {
    case 0:
    case "UDP":
      return CandidateProtocol.UDP;
    case 1:
    case "TCP":
      return CandidateProtocol.TCP;
    case 2:
<<<<<<< HEAD
    case 'TLS':
=======
    case "TLS":
>>>>>>> dade7686
      return CandidateProtocol.TLS;
    case -1:
    case "UNRECOGNIZED":
    default:
      return CandidateProtocol.UNRECOGNIZED;
  }
}

export function candidateProtocolToJSON(object: CandidateProtocol): string {
  switch (object) {
    case CandidateProtocol.UDP:
      return "UDP";
    case CandidateProtocol.TCP:
<<<<<<< HEAD
      return 'TCP';
    case CandidateProtocol.TLS:
      return 'TLS';
=======
      return "TCP";
    case CandidateProtocol.TLS:
      return "TLS";
>>>>>>> dade7686
    case CandidateProtocol.UNRECOGNIZED:
    default:
      return "UNRECOGNIZED";
  }
}

export interface SignalRequest {
  message?:
    | { $case: "offer"; offer: SessionDescription }
    | { $case: "answer"; answer: SessionDescription }
    | { $case: "trickle"; trickle: TrickleRequest }
    | { $case: "addTrack"; addTrack: AddTrackRequest }
    | { $case: "mute"; mute: MuteTrackRequest }
    | { $case: "subscription"; subscription: UpdateSubscription }
    | { $case: "trackSetting"; trackSetting: UpdateTrackSettings }
    | { $case: "leave"; leave: LeaveRequest }
    | { $case: "updateLayers"; updateLayers: UpdateVideoLayers }
    | { $case: "subscriptionPermission"; subscriptionPermission: SubscriptionPermission }
    | { $case: "syncState"; syncState: SyncState }
    | { $case: "simulate"; simulate: SimulateScenario }
    | { $case: "ping"; ping: number };
}

export interface SignalResponse {
  message?:
    | { $case: "join"; join: JoinResponse }
    | { $case: "answer"; answer: SessionDescription }
    | { $case: "offer"; offer: SessionDescription }
    | { $case: "trickle"; trickle: TrickleRequest }
    | { $case: "update"; update: ParticipantUpdate }
    | { $case: "trackPublished"; trackPublished: TrackPublishedResponse }
    | { $case: "leave"; leave: LeaveRequest }
    | { $case: "mute"; mute: MuteTrackRequest }
    | { $case: "speakersChanged"; speakersChanged: SpeakersChanged }
    | { $case: "roomUpdate"; roomUpdate: RoomUpdate }
    | { $case: "connectionQuality"; connectionQuality: ConnectionQualityUpdate }
    | { $case: "streamStateUpdate"; streamStateUpdate: StreamStateUpdate }
    | { $case: "subscribedQualityUpdate"; subscribedQualityUpdate: SubscribedQualityUpdate }
    | { $case: "subscriptionPermissionUpdate"; subscriptionPermissionUpdate: SubscriptionPermissionUpdate }
    | { $case: "refreshToken"; refreshToken: string }
    | { $case: "trackUnpublished"; trackUnpublished: TrackUnpublishedResponse }
    | { $case: "pong"; pong: number };
}

export interface SimulcastCodec {
  codec: string;
  cid: string;
  enableSimulcastLayers: boolean;
}

export interface AddTrackRequest {
  /** client ID of track, to match it when RTC track is received */
  cid: string;
  name: string;
  type: TrackType;
  /** to be deprecated in favor of layers */
  width: number;
  height: number;
  /** true to add track and initialize to muted */
  muted: boolean;
  /** true if DTX (Discontinuous Transmission) is disabled for audio */
  disableDtx: boolean;
  source: TrackSource;
  layers: VideoLayer[];
  simulcastCodecs: SimulcastCodec[];
  /** server ID of track, publish new codec to exist track */
  sid: string;
  stereo: boolean;
  /** true if RED (Redundant Encoding) is disabled for audio */
  disableRed: boolean;
}

export interface TrickleRequest {
  candidateInit: string;
  target: SignalTarget;
}

export interface MuteTrackRequest {
  sid: string;
  muted: boolean;
}

export interface JoinResponse {
  room?: Room;
  participant?: ParticipantInfo;
  otherParticipants: ParticipantInfo[];
  /** deprecated. use server_info.version instead. */
  serverVersion: string;
  iceServers: ICEServer[];
  /** use subscriber as the primary PeerConnection */
  subscriberPrimary: boolean;
  /**
   * when the current server isn't available, return alternate url to retry connection
   * when this is set, the other fields will be largely empty
   */
  alternativeUrl: string;
  clientConfiguration?: ClientConfiguration;
  /** deprecated. use server_info.region instead. */
  serverRegion: string;
  pingTimeout: number;
  pingInterval: number;
  serverInfo?: ServerInfo;
}

export interface TrackPublishedResponse {
  cid: string;
  track?: TrackInfo;
}

export interface TrackUnpublishedResponse {
  trackSid: string;
}

export interface SessionDescription {
  /** "answer" | "offer" | "pranswer" | "rollback" */
  type: string;
  sdp: string;
}

export interface ParticipantUpdate {
  participants: ParticipantInfo[];
}

export interface UpdateSubscription {
  trackSids: string[];
  subscribe: boolean;
  participantTracks: ParticipantTracks[];
}

export interface UpdateTrackSettings {
  trackSids: string[];
  /** when true, the track is placed in a paused state, with no new data returned */
  disabled: boolean;
  /** deprecated in favor of width & height */
  quality: VideoQuality;
  /** for video, width to receive */
  width: number;
  /** for video, height to receive */
  height: number;
  /** for video, frame rate to receive */
  fps: number;
}

export interface LeaveRequest {
  /**
   * sent when server initiates the disconnect due to server-restart
   * indicates clients should attempt full-reconnect sequence
   */
  canReconnect: boolean;
  reason: DisconnectReason;
}

/** message to indicate published video track dimensions are changing */
export interface UpdateVideoLayers {
  trackSid: string;
  layers: VideoLayer[];
}

export interface ICEServer {
  urls: string[];
  username: string;
  credential: string;
}

export interface SpeakersChanged {
  speakers: SpeakerInfo[];
}

export interface RoomUpdate {
  room?: Room;
}

export interface ConnectionQualityInfo {
  participantSid: string;
  quality: ConnectionQuality;
  score: number;
}

export interface ConnectionQualityUpdate {
  updates: ConnectionQualityInfo[];
}

export interface StreamStateInfo {
  participantSid: string;
  trackSid: string;
  state: StreamState;
}

export interface StreamStateUpdate {
  streamStates: StreamStateInfo[];
}

export interface SubscribedQuality {
  quality: VideoQuality;
  enabled: boolean;
}

export interface SubscribedCodec {
  codec: string;
  qualities: SubscribedQuality[];
}

export interface SubscribedQualityUpdate {
  trackSid: string;
  subscribedQualities: SubscribedQuality[];
  subscribedCodecs: SubscribedCodec[];
}

export interface TrackPermission {
  /** permission could be granted either by participant sid or identity */
  participantSid: string;
  allTracks: boolean;
  trackSids: string[];
  participantIdentity: string;
}

export interface SubscriptionPermission {
  allParticipants: boolean;
  trackPermissions: TrackPermission[];
}

export interface SubscriptionPermissionUpdate {
  participantSid: string;
  trackSid: string;
  allowed: boolean;
}

export interface SyncState {
  /** last subscribe answer before reconnecting */
  answer?: SessionDescription;
  subscription?: UpdateSubscription;
  publishTracks: TrackPublishedResponse[];
  dataChannels: DataChannelInfo[];
  /** last received server side offer before reconnecting */
  offer?: SessionDescription;
}

export interface DataChannelInfo {
  label: string;
  id: number;
  target: SignalTarget;
}

export interface SimulateScenario {
  scenario?:
    | { $case: "speakerUpdate"; speakerUpdate: number }
    | { $case: "nodeFailure"; nodeFailure: boolean }
    | { $case: "migration"; migration: boolean }
    | { $case: "serverLeave"; serverLeave: boolean }
    | { $case: "switchCandidateProtocol"; switchCandidateProtocol: CandidateProtocol };
}

function createBaseSignalRequest(): SignalRequest {
  return { message: undefined };
}

export const SignalRequest = {
  encode(message: SignalRequest, writer: _m0.Writer = _m0.Writer.create()): _m0.Writer {
    if (message.message?.$case === "offer") {
      SessionDescription.encode(message.message.offer, writer.uint32(10).fork()).ldelim();
    }
    if (message.message?.$case === "answer") {
      SessionDescription.encode(message.message.answer, writer.uint32(18).fork()).ldelim();
    }
    if (message.message?.$case === "trickle") {
      TrickleRequest.encode(message.message.trickle, writer.uint32(26).fork()).ldelim();
    }
    if (message.message?.$case === "addTrack") {
      AddTrackRequest.encode(message.message.addTrack, writer.uint32(34).fork()).ldelim();
    }
    if (message.message?.$case === "mute") {
      MuteTrackRequest.encode(message.message.mute, writer.uint32(42).fork()).ldelim();
    }
    if (message.message?.$case === "subscription") {
      UpdateSubscription.encode(message.message.subscription, writer.uint32(50).fork()).ldelim();
    }
    if (message.message?.$case === "trackSetting") {
      UpdateTrackSettings.encode(message.message.trackSetting, writer.uint32(58).fork()).ldelim();
    }
    if (message.message?.$case === "leave") {
      LeaveRequest.encode(message.message.leave, writer.uint32(66).fork()).ldelim();
    }
    if (message.message?.$case === "updateLayers") {
      UpdateVideoLayers.encode(message.message.updateLayers, writer.uint32(82).fork()).ldelim();
    }
    if (message.message?.$case === "subscriptionPermission") {
      SubscriptionPermission.encode(message.message.subscriptionPermission, writer.uint32(90).fork()).ldelim();
    }
    if (message.message?.$case === "syncState") {
      SyncState.encode(message.message.syncState, writer.uint32(98).fork()).ldelim();
    }
    if (message.message?.$case === "simulate") {
      SimulateScenario.encode(message.message.simulate, writer.uint32(106).fork()).ldelim();
    }
    if (message.message?.$case === "ping") {
      writer.uint32(112).int64(message.message.ping);
    }
    return writer;
  },

  decode(input: _m0.Reader | Uint8Array, length?: number): SignalRequest {
    const reader = input instanceof _m0.Reader ? input : new _m0.Reader(input);
    let end = length === undefined ? reader.len : reader.pos + length;
    const message = createBaseSignalRequest();
    while (reader.pos < end) {
      const tag = reader.uint32();
      switch (tag >>> 3) {
        case 1:
          message.message = { $case: "offer", offer: SessionDescription.decode(reader, reader.uint32()) };
          break;
        case 2:
          message.message = { $case: "answer", answer: SessionDescription.decode(reader, reader.uint32()) };
          break;
        case 3:
          message.message = { $case: "trickle", trickle: TrickleRequest.decode(reader, reader.uint32()) };
          break;
        case 4:
          message.message = { $case: "addTrack", addTrack: AddTrackRequest.decode(reader, reader.uint32()) };
          break;
        case 5:
          message.message = { $case: "mute", mute: MuteTrackRequest.decode(reader, reader.uint32()) };
          break;
        case 6:
          message.message = { $case: "subscription", subscription: UpdateSubscription.decode(reader, reader.uint32()) };
          break;
        case 7:
          message.message = {
            $case: "trackSetting",
            trackSetting: UpdateTrackSettings.decode(reader, reader.uint32()),
          };
          break;
        case 8:
          message.message = { $case: "leave", leave: LeaveRequest.decode(reader, reader.uint32()) };
          break;
        case 10:
          message.message = { $case: "updateLayers", updateLayers: UpdateVideoLayers.decode(reader, reader.uint32()) };
          break;
        case 11:
          message.message = {
            $case: "subscriptionPermission",
            subscriptionPermission: SubscriptionPermission.decode(reader, reader.uint32()),
          };
          break;
        case 12:
          message.message = { $case: "syncState", syncState: SyncState.decode(reader, reader.uint32()) };
          break;
        case 13:
          message.message = { $case: "simulate", simulate: SimulateScenario.decode(reader, reader.uint32()) };
          break;
        case 14:
          message.message = { $case: "ping", ping: longToNumber(reader.int64() as Long) };
          break;
        default:
          reader.skipType(tag & 7);
          break;
      }
    }
    return message;
  },

  fromJSON(object: any): SignalRequest {
    return {
      message: isSet(object.offer)
        ? { $case: "offer", offer: SessionDescription.fromJSON(object.offer) }
        : isSet(object.answer)
        ? { $case: "answer", answer: SessionDescription.fromJSON(object.answer) }
        : isSet(object.trickle)
        ? { $case: "trickle", trickle: TrickleRequest.fromJSON(object.trickle) }
        : isSet(object.addTrack)
        ? { $case: "addTrack", addTrack: AddTrackRequest.fromJSON(object.addTrack) }
        : isSet(object.mute)
        ? { $case: "mute", mute: MuteTrackRequest.fromJSON(object.mute) }
        : isSet(object.subscription)
        ? { $case: "subscription", subscription: UpdateSubscription.fromJSON(object.subscription) }
        : isSet(object.trackSetting)
        ? { $case: "trackSetting", trackSetting: UpdateTrackSettings.fromJSON(object.trackSetting) }
        : isSet(object.leave)
        ? { $case: "leave", leave: LeaveRequest.fromJSON(object.leave) }
        : isSet(object.updateLayers)
        ? { $case: "updateLayers", updateLayers: UpdateVideoLayers.fromJSON(object.updateLayers) }
        : isSet(object.subscriptionPermission)
        ? {
          $case: "subscriptionPermission",
          subscriptionPermission: SubscriptionPermission.fromJSON(object.subscriptionPermission),
        }
        : isSet(object.syncState)
        ? { $case: "syncState", syncState: SyncState.fromJSON(object.syncState) }
        : isSet(object.simulate)
        ? { $case: "simulate", simulate: SimulateScenario.fromJSON(object.simulate) }
        : isSet(object.ping)
        ? { $case: "ping", ping: Number(object.ping) }
        : undefined,
    };
  },

  toJSON(message: SignalRequest): unknown {
    const obj: any = {};
    message.message?.$case === "offer" &&
      (obj.offer = message.message?.offer ? SessionDescription.toJSON(message.message?.offer) : undefined);
    message.message?.$case === "answer" &&
      (obj.answer = message.message?.answer ? SessionDescription.toJSON(message.message?.answer) : undefined);
    message.message?.$case === "trickle" &&
      (obj.trickle = message.message?.trickle ? TrickleRequest.toJSON(message.message?.trickle) : undefined);
    message.message?.$case === "addTrack" &&
      (obj.addTrack = message.message?.addTrack ? AddTrackRequest.toJSON(message.message?.addTrack) : undefined);
    message.message?.$case === "mute" &&
      (obj.mute = message.message?.mute ? MuteTrackRequest.toJSON(message.message?.mute) : undefined);
    message.message?.$case === "subscription" && (obj.subscription = message.message?.subscription
      ? UpdateSubscription.toJSON(message.message?.subscription)
      : undefined);
    message.message?.$case === "trackSetting" && (obj.trackSetting = message.message?.trackSetting
      ? UpdateTrackSettings.toJSON(message.message?.trackSetting)
      : undefined);
    message.message?.$case === "leave" &&
      (obj.leave = message.message?.leave ? LeaveRequest.toJSON(message.message?.leave) : undefined);
    message.message?.$case === "updateLayers" && (obj.updateLayers = message.message?.updateLayers
      ? UpdateVideoLayers.toJSON(message.message?.updateLayers)
      : undefined);
    message.message?.$case === "subscriptionPermission" &&
      (obj.subscriptionPermission = message.message?.subscriptionPermission
        ? SubscriptionPermission.toJSON(message.message?.subscriptionPermission)
        : undefined);
    message.message?.$case === "syncState" &&
      (obj.syncState = message.message?.syncState ? SyncState.toJSON(message.message?.syncState) : undefined);
    message.message?.$case === "simulate" &&
      (obj.simulate = message.message?.simulate ? SimulateScenario.toJSON(message.message?.simulate) : undefined);
    message.message?.$case === "ping" && (obj.ping = Math.round(message.message?.ping));
    return obj;
  },

  fromPartial<I extends Exact<DeepPartial<SignalRequest>, I>>(object: I): SignalRequest {
    const message = createBaseSignalRequest();
    if (object.message?.$case === "offer" && object.message?.offer !== undefined && object.message?.offer !== null) {
      message.message = { $case: "offer", offer: SessionDescription.fromPartial(object.message.offer) };
    }
    if (object.message?.$case === "answer" && object.message?.answer !== undefined && object.message?.answer !== null) {
      message.message = { $case: "answer", answer: SessionDescription.fromPartial(object.message.answer) };
    }
    if (
      object.message?.$case === "trickle" && object.message?.trickle !== undefined && object.message?.trickle !== null
    ) {
      message.message = { $case: "trickle", trickle: TrickleRequest.fromPartial(object.message.trickle) };
    }
    if (
      object.message?.$case === "addTrack" &&
      object.message?.addTrack !== undefined &&
      object.message?.addTrack !== null
    ) {
      message.message = { $case: "addTrack", addTrack: AddTrackRequest.fromPartial(object.message.addTrack) };
    }
    if (object.message?.$case === "mute" && object.message?.mute !== undefined && object.message?.mute !== null) {
      message.message = { $case: "mute", mute: MuteTrackRequest.fromPartial(object.message.mute) };
    }
    if (
      object.message?.$case === "subscription" &&
      object.message?.subscription !== undefined &&
      object.message?.subscription !== null
    ) {
      message.message = {
        $case: "subscription",
        subscription: UpdateSubscription.fromPartial(object.message.subscription),
      };
    }
    if (
      object.message?.$case === "trackSetting" &&
      object.message?.trackSetting !== undefined &&
      object.message?.trackSetting !== null
    ) {
      message.message = {
        $case: "trackSetting",
        trackSetting: UpdateTrackSettings.fromPartial(object.message.trackSetting),
      };
    }
    if (object.message?.$case === "leave" && object.message?.leave !== undefined && object.message?.leave !== null) {
      message.message = { $case: "leave", leave: LeaveRequest.fromPartial(object.message.leave) };
    }
    if (
      object.message?.$case === "updateLayers" &&
      object.message?.updateLayers !== undefined &&
      object.message?.updateLayers !== null
    ) {
      message.message = {
        $case: "updateLayers",
        updateLayers: UpdateVideoLayers.fromPartial(object.message.updateLayers),
      };
    }
    if (
      object.message?.$case === "subscriptionPermission" &&
      object.message?.subscriptionPermission !== undefined &&
      object.message?.subscriptionPermission !== null
    ) {
      message.message = {
        $case: "subscriptionPermission",
        subscriptionPermission: SubscriptionPermission.fromPartial(object.message.subscriptionPermission),
      };
    }
    if (
      object.message?.$case === "syncState" &&
      object.message?.syncState !== undefined &&
      object.message?.syncState !== null
    ) {
      message.message = { $case: "syncState", syncState: SyncState.fromPartial(object.message.syncState) };
    }
    if (
      object.message?.$case === "simulate" &&
      object.message?.simulate !== undefined &&
      object.message?.simulate !== null
    ) {
      message.message = { $case: "simulate", simulate: SimulateScenario.fromPartial(object.message.simulate) };
    }
    if (object.message?.$case === "ping" && object.message?.ping !== undefined && object.message?.ping !== null) {
      message.message = { $case: "ping", ping: object.message.ping };
    }
    return message;
  },
};

function createBaseSignalResponse(): SignalResponse {
  return { message: undefined };
}

export const SignalResponse = {
  encode(message: SignalResponse, writer: _m0.Writer = _m0.Writer.create()): _m0.Writer {
    if (message.message?.$case === "join") {
      JoinResponse.encode(message.message.join, writer.uint32(10).fork()).ldelim();
    }
    if (message.message?.$case === "answer") {
      SessionDescription.encode(message.message.answer, writer.uint32(18).fork()).ldelim();
    }
    if (message.message?.$case === "offer") {
      SessionDescription.encode(message.message.offer, writer.uint32(26).fork()).ldelim();
    }
    if (message.message?.$case === "trickle") {
      TrickleRequest.encode(message.message.trickle, writer.uint32(34).fork()).ldelim();
    }
    if (message.message?.$case === "update") {
      ParticipantUpdate.encode(message.message.update, writer.uint32(42).fork()).ldelim();
    }
    if (message.message?.$case === "trackPublished") {
      TrackPublishedResponse.encode(message.message.trackPublished, writer.uint32(50).fork()).ldelim();
    }
    if (message.message?.$case === "leave") {
      LeaveRequest.encode(message.message.leave, writer.uint32(66).fork()).ldelim();
    }
    if (message.message?.$case === "mute") {
      MuteTrackRequest.encode(message.message.mute, writer.uint32(74).fork()).ldelim();
    }
    if (message.message?.$case === "speakersChanged") {
      SpeakersChanged.encode(message.message.speakersChanged, writer.uint32(82).fork()).ldelim();
    }
    if (message.message?.$case === "roomUpdate") {
      RoomUpdate.encode(message.message.roomUpdate, writer.uint32(90).fork()).ldelim();
    }
    if (message.message?.$case === "connectionQuality") {
      ConnectionQualityUpdate.encode(message.message.connectionQuality, writer.uint32(98).fork()).ldelim();
    }
    if (message.message?.$case === "streamStateUpdate") {
      StreamStateUpdate.encode(message.message.streamStateUpdate, writer.uint32(106).fork()).ldelim();
    }
    if (message.message?.$case === "subscribedQualityUpdate") {
      SubscribedQualityUpdate.encode(message.message.subscribedQualityUpdate, writer.uint32(114).fork()).ldelim();
    }
    if (message.message?.$case === "subscriptionPermissionUpdate") {
      SubscriptionPermissionUpdate.encode(message.message.subscriptionPermissionUpdate, writer.uint32(122).fork())
        .ldelim();
    }
    if (message.message?.$case === "refreshToken") {
      writer.uint32(130).string(message.message.refreshToken);
    }
    if (message.message?.$case === "trackUnpublished") {
      TrackUnpublishedResponse.encode(message.message.trackUnpublished, writer.uint32(138).fork()).ldelim();
    }
    if (message.message?.$case === "pong") {
      writer.uint32(144).int64(message.message.pong);
    }
    return writer;
  },

  decode(input: _m0.Reader | Uint8Array, length?: number): SignalResponse {
    const reader = input instanceof _m0.Reader ? input : new _m0.Reader(input);
    let end = length === undefined ? reader.len : reader.pos + length;
    const message = createBaseSignalResponse();
    while (reader.pos < end) {
      const tag = reader.uint32();
      switch (tag >>> 3) {
        case 1:
          message.message = { $case: "join", join: JoinResponse.decode(reader, reader.uint32()) };
          break;
        case 2:
          message.message = { $case: "answer", answer: SessionDescription.decode(reader, reader.uint32()) };
          break;
        case 3:
          message.message = { $case: "offer", offer: SessionDescription.decode(reader, reader.uint32()) };
          break;
        case 4:
          message.message = { $case: "trickle", trickle: TrickleRequest.decode(reader, reader.uint32()) };
          break;
        case 5:
          message.message = { $case: "update", update: ParticipantUpdate.decode(reader, reader.uint32()) };
          break;
        case 6:
          message.message = {
            $case: "trackPublished",
            trackPublished: TrackPublishedResponse.decode(reader, reader.uint32()),
          };
          break;
        case 8:
          message.message = { $case: "leave", leave: LeaveRequest.decode(reader, reader.uint32()) };
          break;
        case 9:
          message.message = { $case: "mute", mute: MuteTrackRequest.decode(reader, reader.uint32()) };
          break;
        case 10:
          message.message = {
            $case: "speakersChanged",
            speakersChanged: SpeakersChanged.decode(reader, reader.uint32()),
          };
          break;
        case 11:
          message.message = { $case: "roomUpdate", roomUpdate: RoomUpdate.decode(reader, reader.uint32()) };
          break;
        case 12:
          message.message = {
            $case: "connectionQuality",
            connectionQuality: ConnectionQualityUpdate.decode(reader, reader.uint32()),
          };
          break;
        case 13:
          message.message = {
            $case: "streamStateUpdate",
            streamStateUpdate: StreamStateUpdate.decode(reader, reader.uint32()),
          };
          break;
        case 14:
          message.message = {
            $case: "subscribedQualityUpdate",
            subscribedQualityUpdate: SubscribedQualityUpdate.decode(reader, reader.uint32()),
          };
          break;
        case 15:
          message.message = {
            $case: "subscriptionPermissionUpdate",
            subscriptionPermissionUpdate: SubscriptionPermissionUpdate.decode(reader, reader.uint32()),
          };
          break;
        case 16:
          message.message = { $case: "refreshToken", refreshToken: reader.string() };
          break;
        case 17:
          message.message = {
            $case: "trackUnpublished",
            trackUnpublished: TrackUnpublishedResponse.decode(reader, reader.uint32()),
          };
          break;
        case 18:
          message.message = { $case: "pong", pong: longToNumber(reader.int64() as Long) };
          break;
        default:
          reader.skipType(tag & 7);
          break;
      }
    }
    return message;
  },

  fromJSON(object: any): SignalResponse {
    return {
      message: isSet(object.join)
        ? { $case: "join", join: JoinResponse.fromJSON(object.join) }
        : isSet(object.answer)
        ? { $case: "answer", answer: SessionDescription.fromJSON(object.answer) }
        : isSet(object.offer)
        ? { $case: "offer", offer: SessionDescription.fromJSON(object.offer) }
        : isSet(object.trickle)
        ? { $case: "trickle", trickle: TrickleRequest.fromJSON(object.trickle) }
        : isSet(object.update)
        ? { $case: "update", update: ParticipantUpdate.fromJSON(object.update) }
        : isSet(object.trackPublished)
        ? { $case: "trackPublished", trackPublished: TrackPublishedResponse.fromJSON(object.trackPublished) }
        : isSet(object.leave)
        ? { $case: "leave", leave: LeaveRequest.fromJSON(object.leave) }
        : isSet(object.mute)
        ? { $case: "mute", mute: MuteTrackRequest.fromJSON(object.mute) }
        : isSet(object.speakersChanged)
        ? { $case: "speakersChanged", speakersChanged: SpeakersChanged.fromJSON(object.speakersChanged) }
        : isSet(object.roomUpdate)
        ? { $case: "roomUpdate", roomUpdate: RoomUpdate.fromJSON(object.roomUpdate) }
        : isSet(object.connectionQuality)
        ? { $case: "connectionQuality", connectionQuality: ConnectionQualityUpdate.fromJSON(object.connectionQuality) }
        : isSet(object.streamStateUpdate)
        ? { $case: "streamStateUpdate", streamStateUpdate: StreamStateUpdate.fromJSON(object.streamStateUpdate) }
        : isSet(object.subscribedQualityUpdate)
        ? {
          $case: "subscribedQualityUpdate",
          subscribedQualityUpdate: SubscribedQualityUpdate.fromJSON(object.subscribedQualityUpdate),
        }
        : isSet(object.subscriptionPermissionUpdate)
        ? {
          $case: "subscriptionPermissionUpdate",
          subscriptionPermissionUpdate: SubscriptionPermissionUpdate.fromJSON(object.subscriptionPermissionUpdate),
        }
        : isSet(object.refreshToken)
        ? { $case: "refreshToken", refreshToken: String(object.refreshToken) }
        : isSet(object.trackUnpublished)
        ? { $case: "trackUnpublished", trackUnpublished: TrackUnpublishedResponse.fromJSON(object.trackUnpublished) }
        : isSet(object.pong)
        ? { $case: "pong", pong: Number(object.pong) }
        : undefined,
    };
  },

  toJSON(message: SignalResponse): unknown {
    const obj: any = {};
    message.message?.$case === "join" &&
      (obj.join = message.message?.join ? JoinResponse.toJSON(message.message?.join) : undefined);
    message.message?.$case === "answer" &&
      (obj.answer = message.message?.answer ? SessionDescription.toJSON(message.message?.answer) : undefined);
    message.message?.$case === "offer" &&
      (obj.offer = message.message?.offer ? SessionDescription.toJSON(message.message?.offer) : undefined);
    message.message?.$case === "trickle" &&
      (obj.trickle = message.message?.trickle ? TrickleRequest.toJSON(message.message?.trickle) : undefined);
    message.message?.$case === "update" &&
      (obj.update = message.message?.update ? ParticipantUpdate.toJSON(message.message?.update) : undefined);
    message.message?.$case === "trackPublished" && (obj.trackPublished = message.message?.trackPublished
      ? TrackPublishedResponse.toJSON(message.message?.trackPublished)
      : undefined);
    message.message?.$case === "leave" &&
      (obj.leave = message.message?.leave ? LeaveRequest.toJSON(message.message?.leave) : undefined);
    message.message?.$case === "mute" &&
      (obj.mute = message.message?.mute ? MuteTrackRequest.toJSON(message.message?.mute) : undefined);
    message.message?.$case === "speakersChanged" && (obj.speakersChanged = message.message?.speakersChanged
      ? SpeakersChanged.toJSON(message.message?.speakersChanged)
      : undefined);
    message.message?.$case === "roomUpdate" &&
      (obj.roomUpdate = message.message?.roomUpdate ? RoomUpdate.toJSON(message.message?.roomUpdate) : undefined);
    message.message?.$case === "connectionQuality" && (obj.connectionQuality = message.message?.connectionQuality
      ? ConnectionQualityUpdate.toJSON(message.message?.connectionQuality)
      : undefined);
    message.message?.$case === "streamStateUpdate" && (obj.streamStateUpdate = message.message?.streamStateUpdate
      ? StreamStateUpdate.toJSON(message.message?.streamStateUpdate)
      : undefined);
    message.message?.$case === "subscribedQualityUpdate" &&
      (obj.subscribedQualityUpdate = message.message?.subscribedQualityUpdate
        ? SubscribedQualityUpdate.toJSON(message.message?.subscribedQualityUpdate)
        : undefined);
    message.message?.$case === "subscriptionPermissionUpdate" &&
      (obj.subscriptionPermissionUpdate = message.message?.subscriptionPermissionUpdate
        ? SubscriptionPermissionUpdate.toJSON(message.message?.subscriptionPermissionUpdate)
        : undefined);
    message.message?.$case === "refreshToken" && (obj.refreshToken = message.message?.refreshToken);
    message.message?.$case === "trackUnpublished" && (obj.trackUnpublished = message.message?.trackUnpublished
      ? TrackUnpublishedResponse.toJSON(message.message?.trackUnpublished)
      : undefined);
    message.message?.$case === "pong" && (obj.pong = Math.round(message.message?.pong));
    return obj;
  },

  fromPartial<I extends Exact<DeepPartial<SignalResponse>, I>>(object: I): SignalResponse {
    const message = createBaseSignalResponse();
    if (object.message?.$case === "join" && object.message?.join !== undefined && object.message?.join !== null) {
      message.message = { $case: "join", join: JoinResponse.fromPartial(object.message.join) };
    }
    if (object.message?.$case === "answer" && object.message?.answer !== undefined && object.message?.answer !== null) {
      message.message = { $case: "answer", answer: SessionDescription.fromPartial(object.message.answer) };
    }
    if (object.message?.$case === "offer" && object.message?.offer !== undefined && object.message?.offer !== null) {
      message.message = { $case: "offer", offer: SessionDescription.fromPartial(object.message.offer) };
    }
    if (
      object.message?.$case === "trickle" && object.message?.trickle !== undefined && object.message?.trickle !== null
    ) {
      message.message = { $case: "trickle", trickle: TrickleRequest.fromPartial(object.message.trickle) };
    }
    if (object.message?.$case === "update" && object.message?.update !== undefined && object.message?.update !== null) {
      message.message = { $case: "update", update: ParticipantUpdate.fromPartial(object.message.update) };
    }
    if (
      object.message?.$case === "trackPublished" &&
      object.message?.trackPublished !== undefined &&
      object.message?.trackPublished !== null
    ) {
      message.message = {
        $case: "trackPublished",
        trackPublished: TrackPublishedResponse.fromPartial(object.message.trackPublished),
      };
    }
    if (object.message?.$case === "leave" && object.message?.leave !== undefined && object.message?.leave !== null) {
      message.message = { $case: "leave", leave: LeaveRequest.fromPartial(object.message.leave) };
    }
    if (object.message?.$case === "mute" && object.message?.mute !== undefined && object.message?.mute !== null) {
      message.message = { $case: "mute", mute: MuteTrackRequest.fromPartial(object.message.mute) };
    }
    if (
      object.message?.$case === "speakersChanged" &&
      object.message?.speakersChanged !== undefined &&
      object.message?.speakersChanged !== null
    ) {
      message.message = {
        $case: "speakersChanged",
        speakersChanged: SpeakersChanged.fromPartial(object.message.speakersChanged),
      };
    }
    if (
      object.message?.$case === "roomUpdate" &&
      object.message?.roomUpdate !== undefined &&
      object.message?.roomUpdate !== null
    ) {
      message.message = { $case: "roomUpdate", roomUpdate: RoomUpdate.fromPartial(object.message.roomUpdate) };
    }
    if (
      object.message?.$case === "connectionQuality" &&
      object.message?.connectionQuality !== undefined &&
      object.message?.connectionQuality !== null
    ) {
      message.message = {
        $case: "connectionQuality",
        connectionQuality: ConnectionQualityUpdate.fromPartial(object.message.connectionQuality),
      };
    }
    if (
      object.message?.$case === "streamStateUpdate" &&
      object.message?.streamStateUpdate !== undefined &&
      object.message?.streamStateUpdate !== null
    ) {
      message.message = {
        $case: "streamStateUpdate",
        streamStateUpdate: StreamStateUpdate.fromPartial(object.message.streamStateUpdate),
      };
    }
    if (
      object.message?.$case === "subscribedQualityUpdate" &&
      object.message?.subscribedQualityUpdate !== undefined &&
      object.message?.subscribedQualityUpdate !== null
    ) {
      message.message = {
        $case: "subscribedQualityUpdate",
        subscribedQualityUpdate: SubscribedQualityUpdate.fromPartial(object.message.subscribedQualityUpdate),
      };
    }
    if (
      object.message?.$case === "subscriptionPermissionUpdate" &&
      object.message?.subscriptionPermissionUpdate !== undefined &&
      object.message?.subscriptionPermissionUpdate !== null
    ) {
      message.message = {
        $case: "subscriptionPermissionUpdate",
        subscriptionPermissionUpdate: SubscriptionPermissionUpdate.fromPartial(
          object.message.subscriptionPermissionUpdate,
        ),
      };
    }
    if (
      object.message?.$case === "refreshToken" &&
      object.message?.refreshToken !== undefined &&
      object.message?.refreshToken !== null
    ) {
      message.message = { $case: "refreshToken", refreshToken: object.message.refreshToken };
    }
    if (
      object.message?.$case === "trackUnpublished" &&
      object.message?.trackUnpublished !== undefined &&
      object.message?.trackUnpublished !== null
    ) {
      message.message = {
        $case: "trackUnpublished",
        trackUnpublished: TrackUnpublishedResponse.fromPartial(object.message.trackUnpublished),
      };
    }
    if (object.message?.$case === "pong" && object.message?.pong !== undefined && object.message?.pong !== null) {
      message.message = { $case: "pong", pong: object.message.pong };
    }
    return message;
  },
};

function createBaseSimulcastCodec(): SimulcastCodec {
  return { codec: "", cid: "", enableSimulcastLayers: false };
}

export const SimulcastCodec = {
  encode(message: SimulcastCodec, writer: _m0.Writer = _m0.Writer.create()): _m0.Writer {
    if (message.codec !== "") {
      writer.uint32(10).string(message.codec);
    }
    if (message.cid !== "") {
      writer.uint32(18).string(message.cid);
    }
    if (message.enableSimulcastLayers === true) {
      writer.uint32(24).bool(message.enableSimulcastLayers);
    }
    return writer;
  },

  decode(input: _m0.Reader | Uint8Array, length?: number): SimulcastCodec {
    const reader = input instanceof _m0.Reader ? input : new _m0.Reader(input);
    let end = length === undefined ? reader.len : reader.pos + length;
    const message = createBaseSimulcastCodec();
    while (reader.pos < end) {
      const tag = reader.uint32();
      switch (tag >>> 3) {
        case 1:
          message.codec = reader.string();
          break;
        case 2:
          message.cid = reader.string();
          break;
        case 3:
          message.enableSimulcastLayers = reader.bool();
          break;
        default:
          reader.skipType(tag & 7);
          break;
      }
    }
    return message;
  },

  fromJSON(object: any): SimulcastCodec {
    return {
      codec: isSet(object.codec) ? String(object.codec) : "",
      cid: isSet(object.cid) ? String(object.cid) : "",
      enableSimulcastLayers: isSet(object.enableSimulcastLayers) ? Boolean(object.enableSimulcastLayers) : false,
    };
  },

  toJSON(message: SimulcastCodec): unknown {
    const obj: any = {};
    message.codec !== undefined && (obj.codec = message.codec);
    message.cid !== undefined && (obj.cid = message.cid);
    message.enableSimulcastLayers !== undefined && (obj.enableSimulcastLayers = message.enableSimulcastLayers);
    return obj;
  },

  fromPartial<I extends Exact<DeepPartial<SimulcastCodec>, I>>(object: I): SimulcastCodec {
    const message = createBaseSimulcastCodec();
    message.codec = object.codec ?? "";
    message.cid = object.cid ?? "";
    message.enableSimulcastLayers = object.enableSimulcastLayers ?? false;
    return message;
  },
};

function createBaseAddTrackRequest(): AddTrackRequest {
  return {
    cid: "",
    name: "",
    type: 0,
    width: 0,
    height: 0,
    muted: false,
    disableDtx: false,
    source: 0,
    layers: [],
    simulcastCodecs: [],
    sid: "",
    stereo: false,
    disableRed: false,
  };
}

export const AddTrackRequest = {
  encode(message: AddTrackRequest, writer: _m0.Writer = _m0.Writer.create()): _m0.Writer {
    if (message.cid !== "") {
      writer.uint32(10).string(message.cid);
    }
    if (message.name !== "") {
      writer.uint32(18).string(message.name);
    }
    if (message.type !== 0) {
      writer.uint32(24).int32(message.type);
    }
    if (message.width !== 0) {
      writer.uint32(32).uint32(message.width);
    }
    if (message.height !== 0) {
      writer.uint32(40).uint32(message.height);
    }
    if (message.muted === true) {
      writer.uint32(48).bool(message.muted);
    }
    if (message.disableDtx === true) {
      writer.uint32(56).bool(message.disableDtx);
    }
    if (message.source !== 0) {
      writer.uint32(64).int32(message.source);
    }
    for (const v of message.layers) {
      VideoLayer.encode(v!, writer.uint32(74).fork()).ldelim();
    }
    for (const v of message.simulcastCodecs) {
      SimulcastCodec.encode(v!, writer.uint32(82).fork()).ldelim();
    }
    if (message.sid !== "") {
      writer.uint32(90).string(message.sid);
    }
    if (message.stereo === true) {
      writer.uint32(96).bool(message.stereo);
    }
    if (message.disableRed === true) {
      writer.uint32(104).bool(message.disableRed);
    }
    return writer;
  },

  decode(input: _m0.Reader | Uint8Array, length?: number): AddTrackRequest {
    const reader = input instanceof _m0.Reader ? input : new _m0.Reader(input);
    let end = length === undefined ? reader.len : reader.pos + length;
    const message = createBaseAddTrackRequest();
    while (reader.pos < end) {
      const tag = reader.uint32();
      switch (tag >>> 3) {
        case 1:
          message.cid = reader.string();
          break;
        case 2:
          message.name = reader.string();
          break;
        case 3:
          message.type = reader.int32() as any;
          break;
        case 4:
          message.width = reader.uint32();
          break;
        case 5:
          message.height = reader.uint32();
          break;
        case 6:
          message.muted = reader.bool();
          break;
        case 7:
          message.disableDtx = reader.bool();
          break;
        case 8:
          message.source = reader.int32() as any;
          break;
        case 9:
          message.layers.push(VideoLayer.decode(reader, reader.uint32()));
          break;
        case 10:
          message.simulcastCodecs.push(SimulcastCodec.decode(reader, reader.uint32()));
          break;
        case 11:
          message.sid = reader.string();
          break;
        case 12:
          message.stereo = reader.bool();
          break;
        case 13:
          message.disableRed = reader.bool();
          break;
        default:
          reader.skipType(tag & 7);
          break;
      }
    }
    return message;
  },

  fromJSON(object: any): AddTrackRequest {
    return {
      cid: isSet(object.cid) ? String(object.cid) : "",
      name: isSet(object.name) ? String(object.name) : "",
      type: isSet(object.type) ? trackTypeFromJSON(object.type) : 0,
      width: isSet(object.width) ? Number(object.width) : 0,
      height: isSet(object.height) ? Number(object.height) : 0,
      muted: isSet(object.muted) ? Boolean(object.muted) : false,
      disableDtx: isSet(object.disableDtx) ? Boolean(object.disableDtx) : false,
      source: isSet(object.source) ? trackSourceFromJSON(object.source) : 0,
      layers: Array.isArray(object?.layers) ? object.layers.map((e: any) => VideoLayer.fromJSON(e)) : [],
      simulcastCodecs: Array.isArray(object?.simulcastCodecs)
        ? object.simulcastCodecs.map((e: any) => SimulcastCodec.fromJSON(e))
        : [],
      sid: isSet(object.sid) ? String(object.sid) : "",
      stereo: isSet(object.stereo) ? Boolean(object.stereo) : false,
      disableRed: isSet(object.disableRed) ? Boolean(object.disableRed) : false,
    };
  },

  toJSON(message: AddTrackRequest): unknown {
    const obj: any = {};
    message.cid !== undefined && (obj.cid = message.cid);
    message.name !== undefined && (obj.name = message.name);
    message.type !== undefined && (obj.type = trackTypeToJSON(message.type));
    message.width !== undefined && (obj.width = Math.round(message.width));
    message.height !== undefined && (obj.height = Math.round(message.height));
    message.muted !== undefined && (obj.muted = message.muted);
    message.disableDtx !== undefined && (obj.disableDtx = message.disableDtx);
    message.source !== undefined && (obj.source = trackSourceToJSON(message.source));
    if (message.layers) {
      obj.layers = message.layers.map((e) => e ? VideoLayer.toJSON(e) : undefined);
    } else {
      obj.layers = [];
    }
    if (message.simulcastCodecs) {
      obj.simulcastCodecs = message.simulcastCodecs.map((e) => e ? SimulcastCodec.toJSON(e) : undefined);
    } else {
      obj.simulcastCodecs = [];
    }
    message.sid !== undefined && (obj.sid = message.sid);
    message.stereo !== undefined && (obj.stereo = message.stereo);
    message.disableRed !== undefined && (obj.disableRed = message.disableRed);
    return obj;
  },

  fromPartial<I extends Exact<DeepPartial<AddTrackRequest>, I>>(object: I): AddTrackRequest {
    const message = createBaseAddTrackRequest();
    message.cid = object.cid ?? "";
    message.name = object.name ?? "";
    message.type = object.type ?? 0;
    message.width = object.width ?? 0;
    message.height = object.height ?? 0;
    message.muted = object.muted ?? false;
    message.disableDtx = object.disableDtx ?? false;
    message.source = object.source ?? 0;
    message.layers = object.layers?.map((e) => VideoLayer.fromPartial(e)) || [];
    message.simulcastCodecs = object.simulcastCodecs?.map((e) => SimulcastCodec.fromPartial(e)) || [];
    message.sid = object.sid ?? "";
    message.stereo = object.stereo ?? false;
    message.disableRed = object.disableRed ?? false;
    return message;
  },
};

function createBaseTrickleRequest(): TrickleRequest {
  return { candidateInit: "", target: 0 };
}

export const TrickleRequest = {
  encode(message: TrickleRequest, writer: _m0.Writer = _m0.Writer.create()): _m0.Writer {
    if (message.candidateInit !== "") {
      writer.uint32(10).string(message.candidateInit);
    }
    if (message.target !== 0) {
      writer.uint32(16).int32(message.target);
    }
    return writer;
  },

  decode(input: _m0.Reader | Uint8Array, length?: number): TrickleRequest {
    const reader = input instanceof _m0.Reader ? input : new _m0.Reader(input);
    let end = length === undefined ? reader.len : reader.pos + length;
    const message = createBaseTrickleRequest();
    while (reader.pos < end) {
      const tag = reader.uint32();
      switch (tag >>> 3) {
        case 1:
          message.candidateInit = reader.string();
          break;
        case 2:
          message.target = reader.int32() as any;
          break;
        default:
          reader.skipType(tag & 7);
          break;
      }
    }
    return message;
  },

  fromJSON(object: any): TrickleRequest {
    return {
      candidateInit: isSet(object.candidateInit) ? String(object.candidateInit) : "",
      target: isSet(object.target) ? signalTargetFromJSON(object.target) : 0,
    };
  },

  toJSON(message: TrickleRequest): unknown {
    const obj: any = {};
    message.candidateInit !== undefined && (obj.candidateInit = message.candidateInit);
    message.target !== undefined && (obj.target = signalTargetToJSON(message.target));
    return obj;
  },

  fromPartial<I extends Exact<DeepPartial<TrickleRequest>, I>>(object: I): TrickleRequest {
    const message = createBaseTrickleRequest();
    message.candidateInit = object.candidateInit ?? "";
    message.target = object.target ?? 0;
    return message;
  },
};

function createBaseMuteTrackRequest(): MuteTrackRequest {
  return { sid: "", muted: false };
}

export const MuteTrackRequest = {
  encode(message: MuteTrackRequest, writer: _m0.Writer = _m0.Writer.create()): _m0.Writer {
    if (message.sid !== "") {
      writer.uint32(10).string(message.sid);
    }
    if (message.muted === true) {
      writer.uint32(16).bool(message.muted);
    }
    return writer;
  },

  decode(input: _m0.Reader | Uint8Array, length?: number): MuteTrackRequest {
    const reader = input instanceof _m0.Reader ? input : new _m0.Reader(input);
    let end = length === undefined ? reader.len : reader.pos + length;
    const message = createBaseMuteTrackRequest();
    while (reader.pos < end) {
      const tag = reader.uint32();
      switch (tag >>> 3) {
        case 1:
          message.sid = reader.string();
          break;
        case 2:
          message.muted = reader.bool();
          break;
        default:
          reader.skipType(tag & 7);
          break;
      }
    }
    return message;
  },

  fromJSON(object: any): MuteTrackRequest {
    return {
      sid: isSet(object.sid) ? String(object.sid) : "",
      muted: isSet(object.muted) ? Boolean(object.muted) : false,
    };
  },

  toJSON(message: MuteTrackRequest): unknown {
    const obj: any = {};
    message.sid !== undefined && (obj.sid = message.sid);
    message.muted !== undefined && (obj.muted = message.muted);
    return obj;
  },

  fromPartial<I extends Exact<DeepPartial<MuteTrackRequest>, I>>(object: I): MuteTrackRequest {
    const message = createBaseMuteTrackRequest();
    message.sid = object.sid ?? "";
    message.muted = object.muted ?? false;
    return message;
  },
};

function createBaseJoinResponse(): JoinResponse {
  return {
    room: undefined,
    participant: undefined,
    otherParticipants: [],
    serverVersion: "",
    iceServers: [],
    subscriberPrimary: false,
    alternativeUrl: "",
    clientConfiguration: undefined,
    serverRegion: "",
    pingTimeout: 0,
    pingInterval: 0,
    serverInfo: undefined,
  };
}

export const JoinResponse = {
  encode(message: JoinResponse, writer: _m0.Writer = _m0.Writer.create()): _m0.Writer {
    if (message.room !== undefined) {
      Room.encode(message.room, writer.uint32(10).fork()).ldelim();
    }
    if (message.participant !== undefined) {
      ParticipantInfo.encode(message.participant, writer.uint32(18).fork()).ldelim();
    }
    for (const v of message.otherParticipants) {
      ParticipantInfo.encode(v!, writer.uint32(26).fork()).ldelim();
    }
    if (message.serverVersion !== "") {
      writer.uint32(34).string(message.serverVersion);
    }
    for (const v of message.iceServers) {
      ICEServer.encode(v!, writer.uint32(42).fork()).ldelim();
    }
    if (message.subscriberPrimary === true) {
      writer.uint32(48).bool(message.subscriberPrimary);
    }
    if (message.alternativeUrl !== "") {
      writer.uint32(58).string(message.alternativeUrl);
    }
    if (message.clientConfiguration !== undefined) {
      ClientConfiguration.encode(message.clientConfiguration, writer.uint32(66).fork()).ldelim();
    }
    if (message.serverRegion !== "") {
      writer.uint32(74).string(message.serverRegion);
    }
    if (message.pingTimeout !== 0) {
      writer.uint32(80).int32(message.pingTimeout);
    }
    if (message.pingInterval !== 0) {
      writer.uint32(88).int32(message.pingInterval);
    }
    if (message.serverInfo !== undefined) {
      ServerInfo.encode(message.serverInfo, writer.uint32(98).fork()).ldelim();
    }
    return writer;
  },

  decode(input: _m0.Reader | Uint8Array, length?: number): JoinResponse {
    const reader = input instanceof _m0.Reader ? input : new _m0.Reader(input);
    let end = length === undefined ? reader.len : reader.pos + length;
    const message = createBaseJoinResponse();
    while (reader.pos < end) {
      const tag = reader.uint32();
      switch (tag >>> 3) {
        case 1:
          message.room = Room.decode(reader, reader.uint32());
          break;
        case 2:
          message.participant = ParticipantInfo.decode(reader, reader.uint32());
          break;
        case 3:
          message.otherParticipants.push(ParticipantInfo.decode(reader, reader.uint32()));
          break;
        case 4:
          message.serverVersion = reader.string();
          break;
        case 5:
          message.iceServers.push(ICEServer.decode(reader, reader.uint32()));
          break;
        case 6:
          message.subscriberPrimary = reader.bool();
          break;
        case 7:
          message.alternativeUrl = reader.string();
          break;
        case 8:
          message.clientConfiguration = ClientConfiguration.decode(reader, reader.uint32());
          break;
        case 9:
          message.serverRegion = reader.string();
          break;
        case 10:
          message.pingTimeout = reader.int32();
          break;
        case 11:
          message.pingInterval = reader.int32();
          break;
        case 12:
          message.serverInfo = ServerInfo.decode(reader, reader.uint32());
          break;
        default:
          reader.skipType(tag & 7);
          break;
      }
    }
    return message;
  },

  fromJSON(object: any): JoinResponse {
    return {
      room: isSet(object.room) ? Room.fromJSON(object.room) : undefined,
      participant: isSet(object.participant) ? ParticipantInfo.fromJSON(object.participant) : undefined,
      otherParticipants: Array.isArray(object?.otherParticipants)
        ? object.otherParticipants.map((e: any) => ParticipantInfo.fromJSON(e))
        : [],
      serverVersion: isSet(object.serverVersion) ? String(object.serverVersion) : "",
      iceServers: Array.isArray(object?.iceServers) ? object.iceServers.map((e: any) => ICEServer.fromJSON(e)) : [],
      subscriberPrimary: isSet(object.subscriberPrimary) ? Boolean(object.subscriberPrimary) : false,
      alternativeUrl: isSet(object.alternativeUrl) ? String(object.alternativeUrl) : "",
      clientConfiguration: isSet(object.clientConfiguration)
        ? ClientConfiguration.fromJSON(object.clientConfiguration)
        : undefined,
      serverRegion: isSet(object.serverRegion) ? String(object.serverRegion) : "",
      pingTimeout: isSet(object.pingTimeout) ? Number(object.pingTimeout) : 0,
      pingInterval: isSet(object.pingInterval) ? Number(object.pingInterval) : 0,
      serverInfo: isSet(object.serverInfo) ? ServerInfo.fromJSON(object.serverInfo) : undefined,
    };
  },

  toJSON(message: JoinResponse): unknown {
    const obj: any = {};
    message.room !== undefined && (obj.room = message.room ? Room.toJSON(message.room) : undefined);
    message.participant !== undefined &&
      (obj.participant = message.participant ? ParticipantInfo.toJSON(message.participant) : undefined);
    if (message.otherParticipants) {
      obj.otherParticipants = message.otherParticipants.map((e) => e ? ParticipantInfo.toJSON(e) : undefined);
    } else {
      obj.otherParticipants = [];
    }
    message.serverVersion !== undefined && (obj.serverVersion = message.serverVersion);
    if (message.iceServers) {
      obj.iceServers = message.iceServers.map((e) => e ? ICEServer.toJSON(e) : undefined);
    } else {
      obj.iceServers = [];
    }
    message.subscriberPrimary !== undefined && (obj.subscriberPrimary = message.subscriberPrimary);
    message.alternativeUrl !== undefined && (obj.alternativeUrl = message.alternativeUrl);
    message.clientConfiguration !== undefined && (obj.clientConfiguration = message.clientConfiguration
      ? ClientConfiguration.toJSON(message.clientConfiguration)
      : undefined);
    message.serverRegion !== undefined && (obj.serverRegion = message.serverRegion);
    message.pingTimeout !== undefined && (obj.pingTimeout = Math.round(message.pingTimeout));
    message.pingInterval !== undefined && (obj.pingInterval = Math.round(message.pingInterval));
    message.serverInfo !== undefined &&
      (obj.serverInfo = message.serverInfo ? ServerInfo.toJSON(message.serverInfo) : undefined);
    return obj;
  },

  fromPartial<I extends Exact<DeepPartial<JoinResponse>, I>>(object: I): JoinResponse {
    const message = createBaseJoinResponse();
    message.room = (object.room !== undefined && object.room !== null) ? Room.fromPartial(object.room) : undefined;
    message.participant = (object.participant !== undefined && object.participant !== null)
      ? ParticipantInfo.fromPartial(object.participant)
      : undefined;
    message.otherParticipants = object.otherParticipants?.map((e) => ParticipantInfo.fromPartial(e)) || [];
    message.serverVersion = object.serverVersion ?? "";
    message.iceServers = object.iceServers?.map((e) => ICEServer.fromPartial(e)) || [];
    message.subscriberPrimary = object.subscriberPrimary ?? false;
    message.alternativeUrl = object.alternativeUrl ?? "";
    message.clientConfiguration = (object.clientConfiguration !== undefined && object.clientConfiguration !== null)
      ? ClientConfiguration.fromPartial(object.clientConfiguration)
      : undefined;
    message.serverRegion = object.serverRegion ?? "";
    message.pingTimeout = object.pingTimeout ?? 0;
    message.pingInterval = object.pingInterval ?? 0;
    message.serverInfo = (object.serverInfo !== undefined && object.serverInfo !== null)
      ? ServerInfo.fromPartial(object.serverInfo)
      : undefined;
    return message;
  },
};

function createBaseTrackPublishedResponse(): TrackPublishedResponse {
  return { cid: "", track: undefined };
}

export const TrackPublishedResponse = {
  encode(message: TrackPublishedResponse, writer: _m0.Writer = _m0.Writer.create()): _m0.Writer {
    if (message.cid !== "") {
      writer.uint32(10).string(message.cid);
    }
    if (message.track !== undefined) {
      TrackInfo.encode(message.track, writer.uint32(18).fork()).ldelim();
    }
    return writer;
  },

  decode(input: _m0.Reader | Uint8Array, length?: number): TrackPublishedResponse {
    const reader = input instanceof _m0.Reader ? input : new _m0.Reader(input);
    let end = length === undefined ? reader.len : reader.pos + length;
    const message = createBaseTrackPublishedResponse();
    while (reader.pos < end) {
      const tag = reader.uint32();
      switch (tag >>> 3) {
        case 1:
          message.cid = reader.string();
          break;
        case 2:
          message.track = TrackInfo.decode(reader, reader.uint32());
          break;
        default:
          reader.skipType(tag & 7);
          break;
      }
    }
    return message;
  },

  fromJSON(object: any): TrackPublishedResponse {
    return {
      cid: isSet(object.cid) ? String(object.cid) : "",
      track: isSet(object.track) ? TrackInfo.fromJSON(object.track) : undefined,
    };
  },

  toJSON(message: TrackPublishedResponse): unknown {
    const obj: any = {};
    message.cid !== undefined && (obj.cid = message.cid);
    message.track !== undefined && (obj.track = message.track ? TrackInfo.toJSON(message.track) : undefined);
    return obj;
  },

  fromPartial<I extends Exact<DeepPartial<TrackPublishedResponse>, I>>(object: I): TrackPublishedResponse {
    const message = createBaseTrackPublishedResponse();
    message.cid = object.cid ?? "";
    message.track = (object.track !== undefined && object.track !== null)
      ? TrackInfo.fromPartial(object.track)
      : undefined;
    return message;
  },
};

function createBaseTrackUnpublishedResponse(): TrackUnpublishedResponse {
  return { trackSid: "" };
}

export const TrackUnpublishedResponse = {
  encode(message: TrackUnpublishedResponse, writer: _m0.Writer = _m0.Writer.create()): _m0.Writer {
    if (message.trackSid !== "") {
      writer.uint32(10).string(message.trackSid);
    }
    return writer;
  },

  decode(input: _m0.Reader | Uint8Array, length?: number): TrackUnpublishedResponse {
    const reader = input instanceof _m0.Reader ? input : new _m0.Reader(input);
    let end = length === undefined ? reader.len : reader.pos + length;
    const message = createBaseTrackUnpublishedResponse();
    while (reader.pos < end) {
      const tag = reader.uint32();
      switch (tag >>> 3) {
        case 1:
          message.trackSid = reader.string();
          break;
        default:
          reader.skipType(tag & 7);
          break;
      }
    }
    return message;
  },

  fromJSON(object: any): TrackUnpublishedResponse {
    return { trackSid: isSet(object.trackSid) ? String(object.trackSid) : "" };
  },

  toJSON(message: TrackUnpublishedResponse): unknown {
    const obj: any = {};
    message.trackSid !== undefined && (obj.trackSid = message.trackSid);
    return obj;
  },

  fromPartial<I extends Exact<DeepPartial<TrackUnpublishedResponse>, I>>(object: I): TrackUnpublishedResponse {
    const message = createBaseTrackUnpublishedResponse();
    message.trackSid = object.trackSid ?? "";
    return message;
  },
};

function createBaseSessionDescription(): SessionDescription {
  return { type: "", sdp: "" };
}

export const SessionDescription = {
  encode(message: SessionDescription, writer: _m0.Writer = _m0.Writer.create()): _m0.Writer {
    if (message.type !== "") {
      writer.uint32(10).string(message.type);
    }
    if (message.sdp !== "") {
      writer.uint32(18).string(message.sdp);
    }
    return writer;
  },

  decode(input: _m0.Reader | Uint8Array, length?: number): SessionDescription {
    const reader = input instanceof _m0.Reader ? input : new _m0.Reader(input);
    let end = length === undefined ? reader.len : reader.pos + length;
    const message = createBaseSessionDescription();
    while (reader.pos < end) {
      const tag = reader.uint32();
      switch (tag >>> 3) {
        case 1:
          message.type = reader.string();
          break;
        case 2:
          message.sdp = reader.string();
          break;
        default:
          reader.skipType(tag & 7);
          break;
      }
    }
    return message;
  },

  fromJSON(object: any): SessionDescription {
    return { type: isSet(object.type) ? String(object.type) : "", sdp: isSet(object.sdp) ? String(object.sdp) : "" };
  },

  toJSON(message: SessionDescription): unknown {
    const obj: any = {};
    message.type !== undefined && (obj.type = message.type);
    message.sdp !== undefined && (obj.sdp = message.sdp);
    return obj;
  },

  fromPartial<I extends Exact<DeepPartial<SessionDescription>, I>>(object: I): SessionDescription {
    const message = createBaseSessionDescription();
    message.type = object.type ?? "";
    message.sdp = object.sdp ?? "";
    return message;
  },
};

function createBaseParticipantUpdate(): ParticipantUpdate {
  return { participants: [] };
}

export const ParticipantUpdate = {
  encode(message: ParticipantUpdate, writer: _m0.Writer = _m0.Writer.create()): _m0.Writer {
    for (const v of message.participants) {
      ParticipantInfo.encode(v!, writer.uint32(10).fork()).ldelim();
    }
    return writer;
  },

  decode(input: _m0.Reader | Uint8Array, length?: number): ParticipantUpdate {
    const reader = input instanceof _m0.Reader ? input : new _m0.Reader(input);
    let end = length === undefined ? reader.len : reader.pos + length;
    const message = createBaseParticipantUpdate();
    while (reader.pos < end) {
      const tag = reader.uint32();
      switch (tag >>> 3) {
        case 1:
          message.participants.push(ParticipantInfo.decode(reader, reader.uint32()));
          break;
        default:
          reader.skipType(tag & 7);
          break;
      }
    }
    return message;
  },

  fromJSON(object: any): ParticipantUpdate {
    return {
      participants: Array.isArray(object?.participants)
        ? object.participants.map((e: any) => ParticipantInfo.fromJSON(e))
        : [],
    };
  },

  toJSON(message: ParticipantUpdate): unknown {
    const obj: any = {};
    if (message.participants) {
      obj.participants = message.participants.map((e) => e ? ParticipantInfo.toJSON(e) : undefined);
    } else {
      obj.participants = [];
    }
    return obj;
  },

  fromPartial<I extends Exact<DeepPartial<ParticipantUpdate>, I>>(object: I): ParticipantUpdate {
    const message = createBaseParticipantUpdate();
    message.participants = object.participants?.map((e) => ParticipantInfo.fromPartial(e)) || [];
    return message;
  },
};

function createBaseUpdateSubscription(): UpdateSubscription {
  return { trackSids: [], subscribe: false, participantTracks: [] };
}

export const UpdateSubscription = {
  encode(message: UpdateSubscription, writer: _m0.Writer = _m0.Writer.create()): _m0.Writer {
    for (const v of message.trackSids) {
      writer.uint32(10).string(v!);
    }
    if (message.subscribe === true) {
      writer.uint32(16).bool(message.subscribe);
    }
    for (const v of message.participantTracks) {
      ParticipantTracks.encode(v!, writer.uint32(26).fork()).ldelim();
    }
    return writer;
  },

  decode(input: _m0.Reader | Uint8Array, length?: number): UpdateSubscription {
    const reader = input instanceof _m0.Reader ? input : new _m0.Reader(input);
    let end = length === undefined ? reader.len : reader.pos + length;
    const message = createBaseUpdateSubscription();
    while (reader.pos < end) {
      const tag = reader.uint32();
      switch (tag >>> 3) {
        case 1:
          message.trackSids.push(reader.string());
          break;
        case 2:
          message.subscribe = reader.bool();
          break;
        case 3:
          message.participantTracks.push(ParticipantTracks.decode(reader, reader.uint32()));
          break;
        default:
          reader.skipType(tag & 7);
          break;
      }
    }
    return message;
  },

  fromJSON(object: any): UpdateSubscription {
    return {
      trackSids: Array.isArray(object?.trackSids) ? object.trackSids.map((e: any) => String(e)) : [],
      subscribe: isSet(object.subscribe) ? Boolean(object.subscribe) : false,
      participantTracks: Array.isArray(object?.participantTracks)
        ? object.participantTracks.map((e: any) => ParticipantTracks.fromJSON(e))
        : [],
    };
  },

  toJSON(message: UpdateSubscription): unknown {
    const obj: any = {};
    if (message.trackSids) {
      obj.trackSids = message.trackSids.map((e) => e);
    } else {
      obj.trackSids = [];
    }
    message.subscribe !== undefined && (obj.subscribe = message.subscribe);
    if (message.participantTracks) {
      obj.participantTracks = message.participantTracks.map((e) => e ? ParticipantTracks.toJSON(e) : undefined);
    } else {
      obj.participantTracks = [];
    }
    return obj;
  },

  fromPartial<I extends Exact<DeepPartial<UpdateSubscription>, I>>(object: I): UpdateSubscription {
    const message = createBaseUpdateSubscription();
    message.trackSids = object.trackSids?.map((e) => e) || [];
    message.subscribe = object.subscribe ?? false;
    message.participantTracks = object.participantTracks?.map((e) => ParticipantTracks.fromPartial(e)) || [];
    return message;
  },
};

function createBaseUpdateTrackSettings(): UpdateTrackSettings {
  return { trackSids: [], disabled: false, quality: 0, width: 0, height: 0, fps: 0 };
}

export const UpdateTrackSettings = {
  encode(message: UpdateTrackSettings, writer: _m0.Writer = _m0.Writer.create()): _m0.Writer {
    for (const v of message.trackSids) {
      writer.uint32(10).string(v!);
    }
    if (message.disabled === true) {
      writer.uint32(24).bool(message.disabled);
    }
    if (message.quality !== 0) {
      writer.uint32(32).int32(message.quality);
    }
    if (message.width !== 0) {
      writer.uint32(40).uint32(message.width);
    }
    if (message.height !== 0) {
      writer.uint32(48).uint32(message.height);
    }
    if (message.fps !== 0) {
      writer.uint32(56).uint32(message.fps);
    }
    return writer;
  },

  decode(input: _m0.Reader | Uint8Array, length?: number): UpdateTrackSettings {
    const reader = input instanceof _m0.Reader ? input : new _m0.Reader(input);
    let end = length === undefined ? reader.len : reader.pos + length;
    const message = createBaseUpdateTrackSettings();
    while (reader.pos < end) {
      const tag = reader.uint32();
      switch (tag >>> 3) {
        case 1:
          message.trackSids.push(reader.string());
          break;
        case 3:
          message.disabled = reader.bool();
          break;
        case 4:
          message.quality = reader.int32() as any;
          break;
        case 5:
          message.width = reader.uint32();
          break;
        case 6:
          message.height = reader.uint32();
          break;
        case 7:
          message.fps = reader.uint32();
          break;
        default:
          reader.skipType(tag & 7);
          break;
      }
    }
    return message;
  },

  fromJSON(object: any): UpdateTrackSettings {
    return {
      trackSids: Array.isArray(object?.trackSids) ? object.trackSids.map((e: any) => String(e)) : [],
      disabled: isSet(object.disabled) ? Boolean(object.disabled) : false,
      quality: isSet(object.quality) ? videoQualityFromJSON(object.quality) : 0,
      width: isSet(object.width) ? Number(object.width) : 0,
      height: isSet(object.height) ? Number(object.height) : 0,
      fps: isSet(object.fps) ? Number(object.fps) : 0,
    };
  },

  toJSON(message: UpdateTrackSettings): unknown {
    const obj: any = {};
    if (message.trackSids) {
      obj.trackSids = message.trackSids.map((e) => e);
    } else {
      obj.trackSids = [];
    }
    message.disabled !== undefined && (obj.disabled = message.disabled);
    message.quality !== undefined && (obj.quality = videoQualityToJSON(message.quality));
    message.width !== undefined && (obj.width = Math.round(message.width));
    message.height !== undefined && (obj.height = Math.round(message.height));
    message.fps !== undefined && (obj.fps = Math.round(message.fps));
    return obj;
  },

  fromPartial<I extends Exact<DeepPartial<UpdateTrackSettings>, I>>(object: I): UpdateTrackSettings {
    const message = createBaseUpdateTrackSettings();
    message.trackSids = object.trackSids?.map((e) => e) || [];
    message.disabled = object.disabled ?? false;
    message.quality = object.quality ?? 0;
    message.width = object.width ?? 0;
    message.height = object.height ?? 0;
    message.fps = object.fps ?? 0;
    return message;
  },
};

function createBaseLeaveRequest(): LeaveRequest {
  return { canReconnect: false, reason: 0 };
}

export const LeaveRequest = {
  encode(message: LeaveRequest, writer: _m0.Writer = _m0.Writer.create()): _m0.Writer {
    if (message.canReconnect === true) {
      writer.uint32(8).bool(message.canReconnect);
    }
    if (message.reason !== 0) {
      writer.uint32(16).int32(message.reason);
    }
    return writer;
  },

  decode(input: _m0.Reader | Uint8Array, length?: number): LeaveRequest {
    const reader = input instanceof _m0.Reader ? input : new _m0.Reader(input);
    let end = length === undefined ? reader.len : reader.pos + length;
    const message = createBaseLeaveRequest();
    while (reader.pos < end) {
      const tag = reader.uint32();
      switch (tag >>> 3) {
        case 1:
          message.canReconnect = reader.bool();
          break;
        case 2:
          message.reason = reader.int32() as any;
          break;
        default:
          reader.skipType(tag & 7);
          break;
      }
    }
    return message;
  },

  fromJSON(object: any): LeaveRequest {
    return {
      canReconnect: isSet(object.canReconnect) ? Boolean(object.canReconnect) : false,
      reason: isSet(object.reason) ? disconnectReasonFromJSON(object.reason) : 0,
    };
  },

  toJSON(message: LeaveRequest): unknown {
    const obj: any = {};
    message.canReconnect !== undefined && (obj.canReconnect = message.canReconnect);
    message.reason !== undefined && (obj.reason = disconnectReasonToJSON(message.reason));
    return obj;
  },

  fromPartial<I extends Exact<DeepPartial<LeaveRequest>, I>>(object: I): LeaveRequest {
    const message = createBaseLeaveRequest();
    message.canReconnect = object.canReconnect ?? false;
    message.reason = object.reason ?? 0;
    return message;
  },
};

function createBaseUpdateVideoLayers(): UpdateVideoLayers {
  return { trackSid: "", layers: [] };
}

export const UpdateVideoLayers = {
  encode(message: UpdateVideoLayers, writer: _m0.Writer = _m0.Writer.create()): _m0.Writer {
    if (message.trackSid !== "") {
      writer.uint32(10).string(message.trackSid);
    }
    for (const v of message.layers) {
      VideoLayer.encode(v!, writer.uint32(18).fork()).ldelim();
    }
    return writer;
  },

  decode(input: _m0.Reader | Uint8Array, length?: number): UpdateVideoLayers {
    const reader = input instanceof _m0.Reader ? input : new _m0.Reader(input);
    let end = length === undefined ? reader.len : reader.pos + length;
    const message = createBaseUpdateVideoLayers();
    while (reader.pos < end) {
      const tag = reader.uint32();
      switch (tag >>> 3) {
        case 1:
          message.trackSid = reader.string();
          break;
        case 2:
          message.layers.push(VideoLayer.decode(reader, reader.uint32()));
          break;
        default:
          reader.skipType(tag & 7);
          break;
      }
    }
    return message;
  },

  fromJSON(object: any): UpdateVideoLayers {
    return {
      trackSid: isSet(object.trackSid) ? String(object.trackSid) : "",
      layers: Array.isArray(object?.layers) ? object.layers.map((e: any) => VideoLayer.fromJSON(e)) : [],
    };
  },

  toJSON(message: UpdateVideoLayers): unknown {
    const obj: any = {};
    message.trackSid !== undefined && (obj.trackSid = message.trackSid);
    if (message.layers) {
      obj.layers = message.layers.map((e) => e ? VideoLayer.toJSON(e) : undefined);
    } else {
      obj.layers = [];
    }
    return obj;
  },

  fromPartial<I extends Exact<DeepPartial<UpdateVideoLayers>, I>>(object: I): UpdateVideoLayers {
    const message = createBaseUpdateVideoLayers();
    message.trackSid = object.trackSid ?? "";
    message.layers = object.layers?.map((e) => VideoLayer.fromPartial(e)) || [];
    return message;
  },
};

function createBaseICEServer(): ICEServer {
  return { urls: [], username: "", credential: "" };
}

export const ICEServer = {
  encode(message: ICEServer, writer: _m0.Writer = _m0.Writer.create()): _m0.Writer {
    for (const v of message.urls) {
      writer.uint32(10).string(v!);
    }
    if (message.username !== "") {
      writer.uint32(18).string(message.username);
    }
    if (message.credential !== "") {
      writer.uint32(26).string(message.credential);
    }
    return writer;
  },

  decode(input: _m0.Reader | Uint8Array, length?: number): ICEServer {
    const reader = input instanceof _m0.Reader ? input : new _m0.Reader(input);
    let end = length === undefined ? reader.len : reader.pos + length;
    const message = createBaseICEServer();
    while (reader.pos < end) {
      const tag = reader.uint32();
      switch (tag >>> 3) {
        case 1:
          message.urls.push(reader.string());
          break;
        case 2:
          message.username = reader.string();
          break;
        case 3:
          message.credential = reader.string();
          break;
        default:
          reader.skipType(tag & 7);
          break;
      }
    }
    return message;
  },

  fromJSON(object: any): ICEServer {
    return {
      urls: Array.isArray(object?.urls) ? object.urls.map((e: any) => String(e)) : [],
      username: isSet(object.username) ? String(object.username) : "",
      credential: isSet(object.credential) ? String(object.credential) : "",
    };
  },

  toJSON(message: ICEServer): unknown {
    const obj: any = {};
    if (message.urls) {
      obj.urls = message.urls.map((e) => e);
    } else {
      obj.urls = [];
    }
    message.username !== undefined && (obj.username = message.username);
    message.credential !== undefined && (obj.credential = message.credential);
    return obj;
  },

  fromPartial<I extends Exact<DeepPartial<ICEServer>, I>>(object: I): ICEServer {
    const message = createBaseICEServer();
    message.urls = object.urls?.map((e) => e) || [];
    message.username = object.username ?? "";
    message.credential = object.credential ?? "";
    return message;
  },
};

function createBaseSpeakersChanged(): SpeakersChanged {
  return { speakers: [] };
}

export const SpeakersChanged = {
  encode(message: SpeakersChanged, writer: _m0.Writer = _m0.Writer.create()): _m0.Writer {
    for (const v of message.speakers) {
      SpeakerInfo.encode(v!, writer.uint32(10).fork()).ldelim();
    }
    return writer;
  },

  decode(input: _m0.Reader | Uint8Array, length?: number): SpeakersChanged {
    const reader = input instanceof _m0.Reader ? input : new _m0.Reader(input);
    let end = length === undefined ? reader.len : reader.pos + length;
    const message = createBaseSpeakersChanged();
    while (reader.pos < end) {
      const tag = reader.uint32();
      switch (tag >>> 3) {
        case 1:
          message.speakers.push(SpeakerInfo.decode(reader, reader.uint32()));
          break;
        default:
          reader.skipType(tag & 7);
          break;
      }
    }
    return message;
  },

  fromJSON(object: any): SpeakersChanged {
    return {
      speakers: Array.isArray(object?.speakers) ? object.speakers.map((e: any) => SpeakerInfo.fromJSON(e)) : [],
    };
  },

  toJSON(message: SpeakersChanged): unknown {
    const obj: any = {};
    if (message.speakers) {
      obj.speakers = message.speakers.map((e) => e ? SpeakerInfo.toJSON(e) : undefined);
    } else {
      obj.speakers = [];
    }
    return obj;
  },

  fromPartial<I extends Exact<DeepPartial<SpeakersChanged>, I>>(object: I): SpeakersChanged {
    const message = createBaseSpeakersChanged();
    message.speakers = object.speakers?.map((e) => SpeakerInfo.fromPartial(e)) || [];
    return message;
  },
};

function createBaseRoomUpdate(): RoomUpdate {
  return { room: undefined };
}

export const RoomUpdate = {
  encode(message: RoomUpdate, writer: _m0.Writer = _m0.Writer.create()): _m0.Writer {
    if (message.room !== undefined) {
      Room.encode(message.room, writer.uint32(10).fork()).ldelim();
    }
    return writer;
  },

  decode(input: _m0.Reader | Uint8Array, length?: number): RoomUpdate {
    const reader = input instanceof _m0.Reader ? input : new _m0.Reader(input);
    let end = length === undefined ? reader.len : reader.pos + length;
    const message = createBaseRoomUpdate();
    while (reader.pos < end) {
      const tag = reader.uint32();
      switch (tag >>> 3) {
        case 1:
          message.room = Room.decode(reader, reader.uint32());
          break;
        default:
          reader.skipType(tag & 7);
          break;
      }
    }
    return message;
  },

  fromJSON(object: any): RoomUpdate {
    return { room: isSet(object.room) ? Room.fromJSON(object.room) : undefined };
  },

  toJSON(message: RoomUpdate): unknown {
    const obj: any = {};
    message.room !== undefined && (obj.room = message.room ? Room.toJSON(message.room) : undefined);
    return obj;
  },

  fromPartial<I extends Exact<DeepPartial<RoomUpdate>, I>>(object: I): RoomUpdate {
    const message = createBaseRoomUpdate();
    message.room = (object.room !== undefined && object.room !== null) ? Room.fromPartial(object.room) : undefined;
    return message;
  },
};

function createBaseConnectionQualityInfo(): ConnectionQualityInfo {
  return { participantSid: "", quality: 0, score: 0 };
}

export const ConnectionQualityInfo = {
  encode(message: ConnectionQualityInfo, writer: _m0.Writer = _m0.Writer.create()): _m0.Writer {
    if (message.participantSid !== "") {
      writer.uint32(10).string(message.participantSid);
    }
    if (message.quality !== 0) {
      writer.uint32(16).int32(message.quality);
    }
    if (message.score !== 0) {
      writer.uint32(29).float(message.score);
    }
    return writer;
  },

  decode(input: _m0.Reader | Uint8Array, length?: number): ConnectionQualityInfo {
    const reader = input instanceof _m0.Reader ? input : new _m0.Reader(input);
    let end = length === undefined ? reader.len : reader.pos + length;
    const message = createBaseConnectionQualityInfo();
    while (reader.pos < end) {
      const tag = reader.uint32();
      switch (tag >>> 3) {
        case 1:
          message.participantSid = reader.string();
          break;
        case 2:
          message.quality = reader.int32() as any;
          break;
        case 3:
          message.score = reader.float();
          break;
        default:
          reader.skipType(tag & 7);
          break;
      }
    }
    return message;
  },

  fromJSON(object: any): ConnectionQualityInfo {
    return {
      participantSid: isSet(object.participantSid) ? String(object.participantSid) : "",
      quality: isSet(object.quality) ? connectionQualityFromJSON(object.quality) : 0,
      score: isSet(object.score) ? Number(object.score) : 0,
    };
  },

  toJSON(message: ConnectionQualityInfo): unknown {
    const obj: any = {};
    message.participantSid !== undefined && (obj.participantSid = message.participantSid);
    message.quality !== undefined && (obj.quality = connectionQualityToJSON(message.quality));
    message.score !== undefined && (obj.score = message.score);
    return obj;
  },

  fromPartial<I extends Exact<DeepPartial<ConnectionQualityInfo>, I>>(object: I): ConnectionQualityInfo {
    const message = createBaseConnectionQualityInfo();
    message.participantSid = object.participantSid ?? "";
    message.quality = object.quality ?? 0;
    message.score = object.score ?? 0;
    return message;
  },
};

function createBaseConnectionQualityUpdate(): ConnectionQualityUpdate {
  return { updates: [] };
}

export const ConnectionQualityUpdate = {
  encode(message: ConnectionQualityUpdate, writer: _m0.Writer = _m0.Writer.create()): _m0.Writer {
    for (const v of message.updates) {
      ConnectionQualityInfo.encode(v!, writer.uint32(10).fork()).ldelim();
    }
    return writer;
  },

  decode(input: _m0.Reader | Uint8Array, length?: number): ConnectionQualityUpdate {
    const reader = input instanceof _m0.Reader ? input : new _m0.Reader(input);
    let end = length === undefined ? reader.len : reader.pos + length;
    const message = createBaseConnectionQualityUpdate();
    while (reader.pos < end) {
      const tag = reader.uint32();
      switch (tag >>> 3) {
        case 1:
          message.updates.push(ConnectionQualityInfo.decode(reader, reader.uint32()));
          break;
        default:
          reader.skipType(tag & 7);
          break;
      }
    }
    return message;
  },

  fromJSON(object: any): ConnectionQualityUpdate {
    return {
      updates: Array.isArray(object?.updates) ? object.updates.map((e: any) => ConnectionQualityInfo.fromJSON(e)) : [],
    };
  },

  toJSON(message: ConnectionQualityUpdate): unknown {
    const obj: any = {};
    if (message.updates) {
      obj.updates = message.updates.map((e) => e ? ConnectionQualityInfo.toJSON(e) : undefined);
    } else {
      obj.updates = [];
    }
    return obj;
  },

  fromPartial<I extends Exact<DeepPartial<ConnectionQualityUpdate>, I>>(object: I): ConnectionQualityUpdate {
    const message = createBaseConnectionQualityUpdate();
    message.updates = object.updates?.map((e) => ConnectionQualityInfo.fromPartial(e)) || [];
    return message;
  },
};

function createBaseStreamStateInfo(): StreamStateInfo {
  return { participantSid: "", trackSid: "", state: 0 };
}

export const StreamStateInfo = {
  encode(message: StreamStateInfo, writer: _m0.Writer = _m0.Writer.create()): _m0.Writer {
    if (message.participantSid !== "") {
      writer.uint32(10).string(message.participantSid);
    }
    if (message.trackSid !== "") {
      writer.uint32(18).string(message.trackSid);
    }
    if (message.state !== 0) {
      writer.uint32(24).int32(message.state);
    }
    return writer;
  },

  decode(input: _m0.Reader | Uint8Array, length?: number): StreamStateInfo {
    const reader = input instanceof _m0.Reader ? input : new _m0.Reader(input);
    let end = length === undefined ? reader.len : reader.pos + length;
    const message = createBaseStreamStateInfo();
    while (reader.pos < end) {
      const tag = reader.uint32();
      switch (tag >>> 3) {
        case 1:
          message.participantSid = reader.string();
          break;
        case 2:
          message.trackSid = reader.string();
          break;
        case 3:
          message.state = reader.int32() as any;
          break;
        default:
          reader.skipType(tag & 7);
          break;
      }
    }
    return message;
  },

  fromJSON(object: any): StreamStateInfo {
    return {
      participantSid: isSet(object.participantSid) ? String(object.participantSid) : "",
      trackSid: isSet(object.trackSid) ? String(object.trackSid) : "",
      state: isSet(object.state) ? streamStateFromJSON(object.state) : 0,
    };
  },

  toJSON(message: StreamStateInfo): unknown {
    const obj: any = {};
    message.participantSid !== undefined && (obj.participantSid = message.participantSid);
    message.trackSid !== undefined && (obj.trackSid = message.trackSid);
    message.state !== undefined && (obj.state = streamStateToJSON(message.state));
    return obj;
  },

  fromPartial<I extends Exact<DeepPartial<StreamStateInfo>, I>>(object: I): StreamStateInfo {
    const message = createBaseStreamStateInfo();
    message.participantSid = object.participantSid ?? "";
    message.trackSid = object.trackSid ?? "";
    message.state = object.state ?? 0;
    return message;
  },
};

function createBaseStreamStateUpdate(): StreamStateUpdate {
  return { streamStates: [] };
}

export const StreamStateUpdate = {
  encode(message: StreamStateUpdate, writer: _m0.Writer = _m0.Writer.create()): _m0.Writer {
    for (const v of message.streamStates) {
      StreamStateInfo.encode(v!, writer.uint32(10).fork()).ldelim();
    }
    return writer;
  },

  decode(input: _m0.Reader | Uint8Array, length?: number): StreamStateUpdate {
    const reader = input instanceof _m0.Reader ? input : new _m0.Reader(input);
    let end = length === undefined ? reader.len : reader.pos + length;
    const message = createBaseStreamStateUpdate();
    while (reader.pos < end) {
      const tag = reader.uint32();
      switch (tag >>> 3) {
        case 1:
          message.streamStates.push(StreamStateInfo.decode(reader, reader.uint32()));
          break;
        default:
          reader.skipType(tag & 7);
          break;
      }
    }
    return message;
  },

  fromJSON(object: any): StreamStateUpdate {
    return {
      streamStates: Array.isArray(object?.streamStates)
        ? object.streamStates.map((e: any) => StreamStateInfo.fromJSON(e))
        : [],
    };
  },

  toJSON(message: StreamStateUpdate): unknown {
    const obj: any = {};
    if (message.streamStates) {
      obj.streamStates = message.streamStates.map((e) => e ? StreamStateInfo.toJSON(e) : undefined);
    } else {
      obj.streamStates = [];
    }
    return obj;
  },

  fromPartial<I extends Exact<DeepPartial<StreamStateUpdate>, I>>(object: I): StreamStateUpdate {
    const message = createBaseStreamStateUpdate();
    message.streamStates = object.streamStates?.map((e) => StreamStateInfo.fromPartial(e)) || [];
    return message;
  },
};

function createBaseSubscribedQuality(): SubscribedQuality {
  return { quality: 0, enabled: false };
}

export const SubscribedQuality = {
  encode(message: SubscribedQuality, writer: _m0.Writer = _m0.Writer.create()): _m0.Writer {
    if (message.quality !== 0) {
      writer.uint32(8).int32(message.quality);
    }
    if (message.enabled === true) {
      writer.uint32(16).bool(message.enabled);
    }
    return writer;
  },

  decode(input: _m0.Reader | Uint8Array, length?: number): SubscribedQuality {
    const reader = input instanceof _m0.Reader ? input : new _m0.Reader(input);
    let end = length === undefined ? reader.len : reader.pos + length;
    const message = createBaseSubscribedQuality();
    while (reader.pos < end) {
      const tag = reader.uint32();
      switch (tag >>> 3) {
        case 1:
          message.quality = reader.int32() as any;
          break;
        case 2:
          message.enabled = reader.bool();
          break;
        default:
          reader.skipType(tag & 7);
          break;
      }
    }
    return message;
  },

  fromJSON(object: any): SubscribedQuality {
    return {
      quality: isSet(object.quality) ? videoQualityFromJSON(object.quality) : 0,
      enabled: isSet(object.enabled) ? Boolean(object.enabled) : false,
    };
  },

  toJSON(message: SubscribedQuality): unknown {
    const obj: any = {};
    message.quality !== undefined && (obj.quality = videoQualityToJSON(message.quality));
    message.enabled !== undefined && (obj.enabled = message.enabled);
    return obj;
  },

  fromPartial<I extends Exact<DeepPartial<SubscribedQuality>, I>>(object: I): SubscribedQuality {
    const message = createBaseSubscribedQuality();
    message.quality = object.quality ?? 0;
    message.enabled = object.enabled ?? false;
    return message;
  },
};

function createBaseSubscribedCodec(): SubscribedCodec {
  return { codec: "", qualities: [] };
}

export const SubscribedCodec = {
  encode(message: SubscribedCodec, writer: _m0.Writer = _m0.Writer.create()): _m0.Writer {
    if (message.codec !== "") {
      writer.uint32(10).string(message.codec);
    }
    for (const v of message.qualities) {
      SubscribedQuality.encode(v!, writer.uint32(18).fork()).ldelim();
    }
    return writer;
  },

  decode(input: _m0.Reader | Uint8Array, length?: number): SubscribedCodec {
    const reader = input instanceof _m0.Reader ? input : new _m0.Reader(input);
    let end = length === undefined ? reader.len : reader.pos + length;
    const message = createBaseSubscribedCodec();
    while (reader.pos < end) {
      const tag = reader.uint32();
      switch (tag >>> 3) {
        case 1:
          message.codec = reader.string();
          break;
        case 2:
          message.qualities.push(SubscribedQuality.decode(reader, reader.uint32()));
          break;
        default:
          reader.skipType(tag & 7);
          break;
      }
    }
    return message;
  },

  fromJSON(object: any): SubscribedCodec {
    return {
      codec: isSet(object.codec) ? String(object.codec) : "",
      qualities: Array.isArray(object?.qualities)
        ? object.qualities.map((e: any) => SubscribedQuality.fromJSON(e))
        : [],
    };
  },

  toJSON(message: SubscribedCodec): unknown {
    const obj: any = {};
    message.codec !== undefined && (obj.codec = message.codec);
    if (message.qualities) {
      obj.qualities = message.qualities.map((e) => e ? SubscribedQuality.toJSON(e) : undefined);
    } else {
      obj.qualities = [];
    }
    return obj;
  },

  fromPartial<I extends Exact<DeepPartial<SubscribedCodec>, I>>(object: I): SubscribedCodec {
    const message = createBaseSubscribedCodec();
    message.codec = object.codec ?? "";
    message.qualities = object.qualities?.map((e) => SubscribedQuality.fromPartial(e)) || [];
    return message;
  },
};

function createBaseSubscribedQualityUpdate(): SubscribedQualityUpdate {
  return { trackSid: "", subscribedQualities: [], subscribedCodecs: [] };
}

export const SubscribedQualityUpdate = {
  encode(message: SubscribedQualityUpdate, writer: _m0.Writer = _m0.Writer.create()): _m0.Writer {
    if (message.trackSid !== "") {
      writer.uint32(10).string(message.trackSid);
    }
    for (const v of message.subscribedQualities) {
      SubscribedQuality.encode(v!, writer.uint32(18).fork()).ldelim();
    }
    for (const v of message.subscribedCodecs) {
      SubscribedCodec.encode(v!, writer.uint32(26).fork()).ldelim();
    }
    return writer;
  },

  decode(input: _m0.Reader | Uint8Array, length?: number): SubscribedQualityUpdate {
    const reader = input instanceof _m0.Reader ? input : new _m0.Reader(input);
    let end = length === undefined ? reader.len : reader.pos + length;
    const message = createBaseSubscribedQualityUpdate();
    while (reader.pos < end) {
      const tag = reader.uint32();
      switch (tag >>> 3) {
        case 1:
          message.trackSid = reader.string();
          break;
        case 2:
          message.subscribedQualities.push(SubscribedQuality.decode(reader, reader.uint32()));
          break;
        case 3:
          message.subscribedCodecs.push(SubscribedCodec.decode(reader, reader.uint32()));
          break;
        default:
          reader.skipType(tag & 7);
          break;
      }
    }
    return message;
  },

  fromJSON(object: any): SubscribedQualityUpdate {
    return {
      trackSid: isSet(object.trackSid) ? String(object.trackSid) : "",
      subscribedQualities: Array.isArray(object?.subscribedQualities)
        ? object.subscribedQualities.map((e: any) => SubscribedQuality.fromJSON(e))
        : [],
      subscribedCodecs: Array.isArray(object?.subscribedCodecs)
        ? object.subscribedCodecs.map((e: any) => SubscribedCodec.fromJSON(e))
        : [],
    };
  },

  toJSON(message: SubscribedQualityUpdate): unknown {
    const obj: any = {};
    message.trackSid !== undefined && (obj.trackSid = message.trackSid);
    if (message.subscribedQualities) {
      obj.subscribedQualities = message.subscribedQualities.map((e) => e ? SubscribedQuality.toJSON(e) : undefined);
    } else {
      obj.subscribedQualities = [];
    }
    if (message.subscribedCodecs) {
      obj.subscribedCodecs = message.subscribedCodecs.map((e) => e ? SubscribedCodec.toJSON(e) : undefined);
    } else {
      obj.subscribedCodecs = [];
    }
    return obj;
  },

  fromPartial<I extends Exact<DeepPartial<SubscribedQualityUpdate>, I>>(object: I): SubscribedQualityUpdate {
    const message = createBaseSubscribedQualityUpdate();
    message.trackSid = object.trackSid ?? "";
    message.subscribedQualities = object.subscribedQualities?.map((e) => SubscribedQuality.fromPartial(e)) || [];
    message.subscribedCodecs = object.subscribedCodecs?.map((e) => SubscribedCodec.fromPartial(e)) || [];
    return message;
  },
};

function createBaseTrackPermission(): TrackPermission {
  return { participantSid: "", allTracks: false, trackSids: [], participantIdentity: "" };
}

export const TrackPermission = {
  encode(message: TrackPermission, writer: _m0.Writer = _m0.Writer.create()): _m0.Writer {
    if (message.participantSid !== "") {
      writer.uint32(10).string(message.participantSid);
    }
    if (message.allTracks === true) {
      writer.uint32(16).bool(message.allTracks);
    }
    for (const v of message.trackSids) {
      writer.uint32(26).string(v!);
    }
    if (message.participantIdentity !== "") {
      writer.uint32(34).string(message.participantIdentity);
    }
    return writer;
  },

  decode(input: _m0.Reader | Uint8Array, length?: number): TrackPermission {
    const reader = input instanceof _m0.Reader ? input : new _m0.Reader(input);
    let end = length === undefined ? reader.len : reader.pos + length;
    const message = createBaseTrackPermission();
    while (reader.pos < end) {
      const tag = reader.uint32();
      switch (tag >>> 3) {
        case 1:
          message.participantSid = reader.string();
          break;
        case 2:
          message.allTracks = reader.bool();
          break;
        case 3:
          message.trackSids.push(reader.string());
          break;
        case 4:
          message.participantIdentity = reader.string();
          break;
        default:
          reader.skipType(tag & 7);
          break;
      }
    }
    return message;
  },

  fromJSON(object: any): TrackPermission {
    return {
      participantSid: isSet(object.participantSid) ? String(object.participantSid) : "",
      allTracks: isSet(object.allTracks) ? Boolean(object.allTracks) : false,
      trackSids: Array.isArray(object?.trackSids) ? object.trackSids.map((e: any) => String(e)) : [],
      participantIdentity: isSet(object.participantIdentity) ? String(object.participantIdentity) : "",
    };
  },

  toJSON(message: TrackPermission): unknown {
    const obj: any = {};
    message.participantSid !== undefined && (obj.participantSid = message.participantSid);
    message.allTracks !== undefined && (obj.allTracks = message.allTracks);
    if (message.trackSids) {
      obj.trackSids = message.trackSids.map((e) => e);
    } else {
      obj.trackSids = [];
    }
    message.participantIdentity !== undefined && (obj.participantIdentity = message.participantIdentity);
    return obj;
  },

  fromPartial<I extends Exact<DeepPartial<TrackPermission>, I>>(object: I): TrackPermission {
    const message = createBaseTrackPermission();
    message.participantSid = object.participantSid ?? "";
    message.allTracks = object.allTracks ?? false;
    message.trackSids = object.trackSids?.map((e) => e) || [];
    message.participantIdentity = object.participantIdentity ?? "";
    return message;
  },
};

function createBaseSubscriptionPermission(): SubscriptionPermission {
  return { allParticipants: false, trackPermissions: [] };
}

export const SubscriptionPermission = {
  encode(message: SubscriptionPermission, writer: _m0.Writer = _m0.Writer.create()): _m0.Writer {
    if (message.allParticipants === true) {
      writer.uint32(8).bool(message.allParticipants);
    }
    for (const v of message.trackPermissions) {
      TrackPermission.encode(v!, writer.uint32(18).fork()).ldelim();
    }
    return writer;
  },

  decode(input: _m0.Reader | Uint8Array, length?: number): SubscriptionPermission {
    const reader = input instanceof _m0.Reader ? input : new _m0.Reader(input);
    let end = length === undefined ? reader.len : reader.pos + length;
    const message = createBaseSubscriptionPermission();
    while (reader.pos < end) {
      const tag = reader.uint32();
      switch (tag >>> 3) {
        case 1:
          message.allParticipants = reader.bool();
          break;
        case 2:
          message.trackPermissions.push(TrackPermission.decode(reader, reader.uint32()));
          break;
        default:
          reader.skipType(tag & 7);
          break;
      }
    }
    return message;
  },

  fromJSON(object: any): SubscriptionPermission {
    return {
      allParticipants: isSet(object.allParticipants) ? Boolean(object.allParticipants) : false,
      trackPermissions: Array.isArray(object?.trackPermissions)
        ? object.trackPermissions.map((e: any) => TrackPermission.fromJSON(e))
        : [],
    };
  },

  toJSON(message: SubscriptionPermission): unknown {
    const obj: any = {};
    message.allParticipants !== undefined && (obj.allParticipants = message.allParticipants);
    if (message.trackPermissions) {
      obj.trackPermissions = message.trackPermissions.map((e) => e ? TrackPermission.toJSON(e) : undefined);
    } else {
      obj.trackPermissions = [];
    }
    return obj;
  },

  fromPartial<I extends Exact<DeepPartial<SubscriptionPermission>, I>>(object: I): SubscriptionPermission {
    const message = createBaseSubscriptionPermission();
    message.allParticipants = object.allParticipants ?? false;
    message.trackPermissions = object.trackPermissions?.map((e) => TrackPermission.fromPartial(e)) || [];
    return message;
  },
};

function createBaseSubscriptionPermissionUpdate(): SubscriptionPermissionUpdate {
  return { participantSid: "", trackSid: "", allowed: false };
}

export const SubscriptionPermissionUpdate = {
  encode(message: SubscriptionPermissionUpdate, writer: _m0.Writer = _m0.Writer.create()): _m0.Writer {
    if (message.participantSid !== "") {
      writer.uint32(10).string(message.participantSid);
    }
    if (message.trackSid !== "") {
      writer.uint32(18).string(message.trackSid);
    }
    if (message.allowed === true) {
      writer.uint32(24).bool(message.allowed);
    }
    return writer;
  },

  decode(input: _m0.Reader | Uint8Array, length?: number): SubscriptionPermissionUpdate {
    const reader = input instanceof _m0.Reader ? input : new _m0.Reader(input);
    let end = length === undefined ? reader.len : reader.pos + length;
    const message = createBaseSubscriptionPermissionUpdate();
    while (reader.pos < end) {
      const tag = reader.uint32();
      switch (tag >>> 3) {
        case 1:
          message.participantSid = reader.string();
          break;
        case 2:
          message.trackSid = reader.string();
          break;
        case 3:
          message.allowed = reader.bool();
          break;
        default:
          reader.skipType(tag & 7);
          break;
      }
    }
    return message;
  },

  fromJSON(object: any): SubscriptionPermissionUpdate {
    return {
      participantSid: isSet(object.participantSid) ? String(object.participantSid) : "",
      trackSid: isSet(object.trackSid) ? String(object.trackSid) : "",
      allowed: isSet(object.allowed) ? Boolean(object.allowed) : false,
    };
  },

  toJSON(message: SubscriptionPermissionUpdate): unknown {
    const obj: any = {};
    message.participantSid !== undefined && (obj.participantSid = message.participantSid);
    message.trackSid !== undefined && (obj.trackSid = message.trackSid);
    message.allowed !== undefined && (obj.allowed = message.allowed);
    return obj;
  },

  fromPartial<I extends Exact<DeepPartial<SubscriptionPermissionUpdate>, I>>(object: I): SubscriptionPermissionUpdate {
    const message = createBaseSubscriptionPermissionUpdate();
    message.participantSid = object.participantSid ?? "";
    message.trackSid = object.trackSid ?? "";
    message.allowed = object.allowed ?? false;
    return message;
  },
};

function createBaseSyncState(): SyncState {
  return { answer: undefined, subscription: undefined, publishTracks: [], dataChannels: [], offer: undefined };
}

export const SyncState = {
  encode(message: SyncState, writer: _m0.Writer = _m0.Writer.create()): _m0.Writer {
    if (message.answer !== undefined) {
      SessionDescription.encode(message.answer, writer.uint32(10).fork()).ldelim();
    }
    if (message.subscription !== undefined) {
      UpdateSubscription.encode(message.subscription, writer.uint32(18).fork()).ldelim();
    }
    for (const v of message.publishTracks) {
      TrackPublishedResponse.encode(v!, writer.uint32(26).fork()).ldelim();
    }
    for (const v of message.dataChannels) {
      DataChannelInfo.encode(v!, writer.uint32(34).fork()).ldelim();
    }
    if (message.offer !== undefined) {
      SessionDescription.encode(message.offer, writer.uint32(42).fork()).ldelim();
    }
    return writer;
  },

  decode(input: _m0.Reader | Uint8Array, length?: number): SyncState {
    const reader = input instanceof _m0.Reader ? input : new _m0.Reader(input);
    let end = length === undefined ? reader.len : reader.pos + length;
    const message = createBaseSyncState();
    while (reader.pos < end) {
      const tag = reader.uint32();
      switch (tag >>> 3) {
        case 1:
          message.answer = SessionDescription.decode(reader, reader.uint32());
          break;
        case 2:
          message.subscription = UpdateSubscription.decode(reader, reader.uint32());
          break;
        case 3:
          message.publishTracks.push(TrackPublishedResponse.decode(reader, reader.uint32()));
          break;
        case 4:
          message.dataChannels.push(DataChannelInfo.decode(reader, reader.uint32()));
          break;
        case 5:
          message.offer = SessionDescription.decode(reader, reader.uint32());
          break;
        default:
          reader.skipType(tag & 7);
          break;
      }
    }
    return message;
  },

  fromJSON(object: any): SyncState {
    return {
      answer: isSet(object.answer) ? SessionDescription.fromJSON(object.answer) : undefined,
      subscription: isSet(object.subscription) ? UpdateSubscription.fromJSON(object.subscription) : undefined,
      publishTracks: Array.isArray(object?.publishTracks)
        ? object.publishTracks.map((e: any) => TrackPublishedResponse.fromJSON(e))
        : [],
      dataChannels: Array.isArray(object?.dataChannels)
        ? object.dataChannels.map((e: any) => DataChannelInfo.fromJSON(e))
        : [],
      offer: isSet(object.offer) ? SessionDescription.fromJSON(object.offer) : undefined,
    };
  },

  toJSON(message: SyncState): unknown {
    const obj: any = {};
    message.answer !== undefined &&
      (obj.answer = message.answer ? SessionDescription.toJSON(message.answer) : undefined);
    message.subscription !== undefined &&
      (obj.subscription = message.subscription ? UpdateSubscription.toJSON(message.subscription) : undefined);
    if (message.publishTracks) {
      obj.publishTracks = message.publishTracks.map((e) => e ? TrackPublishedResponse.toJSON(e) : undefined);
    } else {
      obj.publishTracks = [];
    }
    if (message.dataChannels) {
      obj.dataChannels = message.dataChannels.map((e) => e ? DataChannelInfo.toJSON(e) : undefined);
    } else {
      obj.dataChannels = [];
    }
    message.offer !== undefined && (obj.offer = message.offer ? SessionDescription.toJSON(message.offer) : undefined);
    return obj;
  },

  fromPartial<I extends Exact<DeepPartial<SyncState>, I>>(object: I): SyncState {
    const message = createBaseSyncState();
    message.answer = (object.answer !== undefined && object.answer !== null)
      ? SessionDescription.fromPartial(object.answer)
      : undefined;
    message.subscription = (object.subscription !== undefined && object.subscription !== null)
      ? UpdateSubscription.fromPartial(object.subscription)
      : undefined;
    message.publishTracks = object.publishTracks?.map((e) => TrackPublishedResponse.fromPartial(e)) || [];
    message.dataChannels = object.dataChannels?.map((e) => DataChannelInfo.fromPartial(e)) || [];
    message.offer = (object.offer !== undefined && object.offer !== null)
      ? SessionDescription.fromPartial(object.offer)
      : undefined;
    return message;
  },
};

function createBaseDataChannelInfo(): DataChannelInfo {
  return { label: "", id: 0, target: 0 };
}

export const DataChannelInfo = {
  encode(message: DataChannelInfo, writer: _m0.Writer = _m0.Writer.create()): _m0.Writer {
    if (message.label !== "") {
      writer.uint32(10).string(message.label);
    }
    if (message.id !== 0) {
      writer.uint32(16).uint32(message.id);
    }
    if (message.target !== 0) {
      writer.uint32(24).int32(message.target);
    }
    return writer;
  },

  decode(input: _m0.Reader | Uint8Array, length?: number): DataChannelInfo {
    const reader = input instanceof _m0.Reader ? input : new _m0.Reader(input);
    let end = length === undefined ? reader.len : reader.pos + length;
    const message = createBaseDataChannelInfo();
    while (reader.pos < end) {
      const tag = reader.uint32();
      switch (tag >>> 3) {
        case 1:
          message.label = reader.string();
          break;
        case 2:
          message.id = reader.uint32();
          break;
        case 3:
          message.target = reader.int32() as any;
          break;
        default:
          reader.skipType(tag & 7);
          break;
      }
    }
    return message;
  },

  fromJSON(object: any): DataChannelInfo {
    return {
      label: isSet(object.label) ? String(object.label) : "",
      id: isSet(object.id) ? Number(object.id) : 0,
      target: isSet(object.target) ? signalTargetFromJSON(object.target) : 0,
    };
  },

  toJSON(message: DataChannelInfo): unknown {
    const obj: any = {};
    message.label !== undefined && (obj.label = message.label);
    message.id !== undefined && (obj.id = Math.round(message.id));
    message.target !== undefined && (obj.target = signalTargetToJSON(message.target));
    return obj;
  },

  fromPartial<I extends Exact<DeepPartial<DataChannelInfo>, I>>(object: I): DataChannelInfo {
    const message = createBaseDataChannelInfo();
    message.label = object.label ?? "";
    message.id = object.id ?? 0;
    message.target = object.target ?? 0;
    return message;
  },
};

function createBaseSimulateScenario(): SimulateScenario {
  return { scenario: undefined };
}

export const SimulateScenario = {
  encode(message: SimulateScenario, writer: _m0.Writer = _m0.Writer.create()): _m0.Writer {
    if (message.scenario?.$case === "speakerUpdate") {
      writer.uint32(8).int32(message.scenario.speakerUpdate);
    }
    if (message.scenario?.$case === "nodeFailure") {
      writer.uint32(16).bool(message.scenario.nodeFailure);
    }
    if (message.scenario?.$case === "migration") {
      writer.uint32(24).bool(message.scenario.migration);
    }
    if (message.scenario?.$case === "serverLeave") {
      writer.uint32(32).bool(message.scenario.serverLeave);
    }
    if (message.scenario?.$case === "switchCandidateProtocol") {
      writer.uint32(40).int32(message.scenario.switchCandidateProtocol);
    }
    return writer;
  },

  decode(input: _m0.Reader | Uint8Array, length?: number): SimulateScenario {
    const reader = input instanceof _m0.Reader ? input : new _m0.Reader(input);
    let end = length === undefined ? reader.len : reader.pos + length;
    const message = createBaseSimulateScenario();
    while (reader.pos < end) {
      const tag = reader.uint32();
      switch (tag >>> 3) {
        case 1:
          message.scenario = { $case: "speakerUpdate", speakerUpdate: reader.int32() };
          break;
        case 2:
          message.scenario = { $case: "nodeFailure", nodeFailure: reader.bool() };
          break;
        case 3:
          message.scenario = { $case: "migration", migration: reader.bool() };
          break;
        case 4:
          message.scenario = { $case: "serverLeave", serverLeave: reader.bool() };
          break;
        case 5:
          message.scenario = { $case: "switchCandidateProtocol", switchCandidateProtocol: reader.int32() as any };
          break;
        default:
          reader.skipType(tag & 7);
          break;
      }
    }
    return message;
  },

  fromJSON(object: any): SimulateScenario {
    return {
      scenario: isSet(object.speakerUpdate)
        ? { $case: "speakerUpdate", speakerUpdate: Number(object.speakerUpdate) }
        : isSet(object.nodeFailure)
        ? { $case: "nodeFailure", nodeFailure: Boolean(object.nodeFailure) }
        : isSet(object.migration)
        ? { $case: "migration", migration: Boolean(object.migration) }
        : isSet(object.serverLeave)
        ? { $case: "serverLeave", serverLeave: Boolean(object.serverLeave) }
        : isSet(object.switchCandidateProtocol)
        ? {
          $case: "switchCandidateProtocol",
          switchCandidateProtocol: candidateProtocolFromJSON(object.switchCandidateProtocol),
        }
        : undefined,
    };
  },

  toJSON(message: SimulateScenario): unknown {
    const obj: any = {};
    message.scenario?.$case === "speakerUpdate" && (obj.speakerUpdate = Math.round(message.scenario?.speakerUpdate));
    message.scenario?.$case === "nodeFailure" && (obj.nodeFailure = message.scenario?.nodeFailure);
    message.scenario?.$case === "migration" && (obj.migration = message.scenario?.migration);
    message.scenario?.$case === "serverLeave" && (obj.serverLeave = message.scenario?.serverLeave);
    message.scenario?.$case === "switchCandidateProtocol" &&
      (obj.switchCandidateProtocol = message.scenario?.switchCandidateProtocol !== undefined
        ? candidateProtocolToJSON(message.scenario?.switchCandidateProtocol)
        : undefined);
    return obj;
  },

  fromPartial<I extends Exact<DeepPartial<SimulateScenario>, I>>(object: I): SimulateScenario {
    const message = createBaseSimulateScenario();
    if (
      object.scenario?.$case === "speakerUpdate" &&
      object.scenario?.speakerUpdate !== undefined &&
      object.scenario?.speakerUpdate !== null
    ) {
      message.scenario = { $case: "speakerUpdate", speakerUpdate: object.scenario.speakerUpdate };
    }
    if (
      object.scenario?.$case === "nodeFailure" &&
      object.scenario?.nodeFailure !== undefined &&
      object.scenario?.nodeFailure !== null
    ) {
      message.scenario = { $case: "nodeFailure", nodeFailure: object.scenario.nodeFailure };
    }
    if (
      object.scenario?.$case === "migration" &&
      object.scenario?.migration !== undefined &&
      object.scenario?.migration !== null
    ) {
      message.scenario = { $case: "migration", migration: object.scenario.migration };
    }
    if (
      object.scenario?.$case === "serverLeave" &&
      object.scenario?.serverLeave !== undefined &&
      object.scenario?.serverLeave !== null
    ) {
      message.scenario = { $case: "serverLeave", serverLeave: object.scenario.serverLeave };
    }
    if (
      object.scenario?.$case === "switchCandidateProtocol" &&
      object.scenario?.switchCandidateProtocol !== undefined &&
      object.scenario?.switchCandidateProtocol !== null
    ) {
      message.scenario = {
        $case: "switchCandidateProtocol",
        switchCandidateProtocol: object.scenario.switchCandidateProtocol,
      };
    }
    return message;
  },
};

declare var self: any | undefined;
declare var window: any | undefined;
declare var global: any | undefined;
var globalThis: any = (() => {
  if (typeof globalThis !== "undefined") {
    return globalThis;
  }
  if (typeof self !== "undefined") {
    return self;
  }
  if (typeof window !== "undefined") {
    return window;
  }
  if (typeof global !== "undefined") {
    return global;
  }
  throw "Unable to locate global object";
})();

type Builtin = Date | Function | Uint8Array | string | number | boolean | undefined;

export type DeepPartial<T> = T extends Builtin ? T
  : T extends Array<infer U> ? Array<DeepPartial<U>> : T extends ReadonlyArray<infer U> ? ReadonlyArray<DeepPartial<U>>
  : T extends { $case: string } ? { [K in keyof Omit<T, "$case">]?: DeepPartial<T[K]> } & { $case: T["$case"] }
  : T extends {} ? { [K in keyof T]?: DeepPartial<T[K]> }
  : Partial<T>;

type KeysOfUnion<T> = T extends T ? keyof T : never;
export type Exact<P, I extends P> = P extends Builtin ? P
  : P & { [K in keyof P]: Exact<P[K], I[K]> } & { [K in Exclude<keyof I, KeysOfUnion<P>>]: never };

function longToNumber(long: Long): number {
  if (long.gt(Number.MAX_SAFE_INTEGER)) {
    throw new globalThis.Error("Value is larger than Number.MAX_SAFE_INTEGER");
  }
  return long.toNumber();
}

if (_m0.util.Long !== Long) {
  _m0.util.Long = Long as any;
  _m0.configure();
}

function isSet(value: any): boolean {
  return value !== null && value !== undefined;
}<|MERGE_RESOLUTION|>--- conflicted
+++ resolved
@@ -111,11 +111,7 @@
     case "TCP":
       return CandidateProtocol.TCP;
     case 2:
-<<<<<<< HEAD
-    case 'TLS':
-=======
     case "TLS":
->>>>>>> dade7686
       return CandidateProtocol.TLS;
     case -1:
     case "UNRECOGNIZED":
@@ -129,15 +125,9 @@
     case CandidateProtocol.UDP:
       return "UDP";
     case CandidateProtocol.TCP:
-<<<<<<< HEAD
-      return 'TCP';
-    case CandidateProtocol.TLS:
-      return 'TLS';
-=======
       return "TCP";
     case CandidateProtocol.TLS:
       return "TLS";
->>>>>>> dade7686
     case CandidateProtocol.UNRECOGNIZED:
     default:
       return "UNRECOGNIZED";
@@ -277,7 +267,6 @@
   width: number;
   /** for video, height to receive */
   height: number;
-  /** for video, frame rate to receive */
   fps: number;
 }
 
